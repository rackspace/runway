{
    "_meta": {
        "hash": {
            "sha256": "e5145f9561c7434d4360785e38ee48def64a534a7104b099aae2273c30158009"
        },
        "pipfile-spec": 6,
        "requires": {
            "python_version": "3.7"
        },
        "sources": [
            {
                "name": "pypi",
                "url": "https://pypi.org/simple",
                "verify_ssl": true
            }
        ]
    },
    "default": {
        "attrs": {
            "hashes": [
                "sha256:08a96c641c3a74e44eb59afb61a24f2cb9f4d7188748e76ba4bb5edfa3cb7d1c",
                "sha256:f7b7ce16570fe9965acd6d30101a28f62fb4a7f9e926b3bbc9b61f8b04247e72"
            ],
            "version": "==19.3.0"
        },
        "awacs": {
            "hashes": [
                "sha256:640d30a738266ff2c4e79be17414220c0d8e0b3f52af8719108911c5208aa6bf"
            ],
            "version": "==0.9.7"
        },
        "aws-sam-translator": {
            "hashes": [
                "sha256:ddf61fdabc94a66ca0a3e7d042d6a0e508bc45bd128c86fb02af0c87a59ac79e"
            ],
            "version": "==1.20.1"
        },
        "awscli": {
            "hashes": [
<<<<<<< HEAD
                "sha256:75b58f3b0c3fbbf84a465903bc0414f53860aa0e588b7f77f376ba89fd6662fa",
                "sha256:baaa1a6f920f533cfed2742fc1bc5c060ba4c7c2fd089b45484e1679d50c8628"
            ],
            "version": "==1.17.15"
        },
        "boto3": {
            "hashes": [
                "sha256:0b9dc594e16a96ed7c6f37e1563ab3f113f130b3cc79efe8eea43097bf87fccb",
                "sha256:e48ff93a3b6424c65675e1cbe08f7f3245b0128d1c27115cdcf51d432e9767d6"
            ],
            "version": "==1.11.15"
        },
        "botocore": {
            "hashes": [
                "sha256:2538065f9f5023eae3607e78fc5d8c595c9173ec02bc92410652078617c44ac1",
                "sha256:554231b1690c8521e05a41e50184e43d62941fdf9351e658aea894649b879985"
            ],
            "version": "==1.14.15"
=======
                "sha256:20967a2001be195ff426b9e308f1b732eaf9eb40444508225af0a6d2413581dd",
                "sha256:bd0d2f37c38854989ccddd7890153980b3fdd72c8711fb07884450b54723c35c"
            ],
            "version": "==1.17.16"
        },
        "boto3": {
            "hashes": [
                "sha256:2cb3063d347c0d06f96dcd10d69247d3e3d12eda4b1ed9fdec62ac25c7fee8b6",
                "sha256:5bffdfc7d3465f053db38a64821fbeb1f8044ffafb71c90587f1c293d334305f"
            ],
            "version": "==1.11.16"
        },
        "botocore": {
            "hashes": [
                "sha256:63dc203046e47573add16c348f00a8e2fe3bb4975323458787e7b2bebeec5923",
                "sha256:d31d7e0e12fb64d6bd331c6b853750c71423d560cee01a989f607dd45407ef65"
            ],
            "version": "==1.14.16"
>>>>>>> 364b4ab0
        },
        "certifi": {
            "hashes": [
                "sha256:017c25db2a153ce562900032d5bc68e9f191e44e9a0f762f373977de9df1fbb3",
                "sha256:25b64c7da4cd7479594d035c08c2d809eb4aab3a26e5a990ea98cc450c320f1f"
            ],
            "version": "==2019.11.28"
        },
        "cffi": {
            "hashes": [
                "sha256:001bf3242a1bb04d985d63e138230802c6c8d4db3668fb545fb5005ddf5bb5ff",
                "sha256:00789914be39dffba161cfc5be31b55775de5ba2235fe49aa28c148236c4e06b",
                "sha256:028a579fc9aed3af38f4892bdcc7390508adabc30c6af4a6e4f611b0c680e6ac",
                "sha256:14491a910663bf9f13ddf2bc8f60562d6bc5315c1f09c704937ef17293fb85b0",
                "sha256:1cae98a7054b5c9391eb3249b86e0e99ab1e02bb0cc0575da191aedadbdf4384",
                "sha256:2089ed025da3919d2e75a4d963d008330c96751127dd6f73c8dc0c65041b4c26",
                "sha256:2d384f4a127a15ba701207f7639d94106693b6cd64173d6c8988e2c25f3ac2b6",
                "sha256:337d448e5a725bba2d8293c48d9353fc68d0e9e4088d62a9571def317797522b",
                "sha256:399aed636c7d3749bbed55bc907c3288cb43c65c4389964ad5ff849b6370603e",
                "sha256:3b911c2dbd4f423b4c4fcca138cadde747abdb20d196c4a48708b8a2d32b16dd",
                "sha256:3d311bcc4a41408cf5854f06ef2c5cab88f9fded37a3b95936c9879c1640d4c2",
                "sha256:62ae9af2d069ea2698bf536dcfe1e4eed9090211dbaafeeedf5cb6c41b352f66",
                "sha256:66e41db66b47d0d8672d8ed2708ba91b2f2524ece3dee48b5dfb36be8c2f21dc",
                "sha256:675686925a9fb403edba0114db74e741d8181683dcf216be697d208857e04ca8",
                "sha256:7e63cbcf2429a8dbfe48dcc2322d5f2220b77b2e17b7ba023d6166d84655da55",
                "sha256:8a6c688fefb4e1cd56feb6c511984a6c4f7ec7d2a1ff31a10254f3c817054ae4",
                "sha256:8c0ffc886aea5df6a1762d0019e9cb05f825d0eec1f520c51be9d198701daee5",
                "sha256:95cd16d3dee553f882540c1ffe331d085c9e629499ceadfbda4d4fde635f4b7d",
                "sha256:99f748a7e71ff382613b4e1acc0ac83bf7ad167fb3802e35e90d9763daba4d78",
                "sha256:b8c78301cefcf5fd914aad35d3c04c2b21ce8629b5e4f4e45ae6812e461910fa",
                "sha256:c420917b188a5582a56d8b93bdd8e0f6eca08c84ff623a4c16e809152cd35793",
                "sha256:c43866529f2f06fe0edc6246eb4faa34f03fe88b64a0a9a942561c8e22f4b71f",
                "sha256:cab50b8c2250b46fe738c77dbd25ce017d5e6fb35d3407606e7a4180656a5a6a",
                "sha256:cef128cb4d5e0b3493f058f10ce32365972c554572ff821e175dbc6f8ff6924f",
                "sha256:cf16e3cf6c0a5fdd9bc10c21687e19d29ad1fe863372b5543deaec1039581a30",
                "sha256:e56c744aa6ff427a607763346e4170629caf7e48ead6921745986db3692f987f",
                "sha256:e577934fc5f8779c554639376beeaa5657d54349096ef24abe8c74c5d9c117c3",
                "sha256:f2b0fa0c01d8a0c7483afd9f31d7ecf2d71760ca24499c8697aeb5ca37dc090c"
            ],
            "version": "==1.14.0"
        },
        "cfn-flip": {
            "hashes": [
                "sha256:40fc5e279fd99ebebec164b2b9e6f7b76f22e0ae42b3b48e45f70010bd082619",
                "sha256:8ddd026cef53cd11a4a27e6dc239417a2bbf86587ba2e59fd6bf615ad8dec516"
            ],
            "version": "==1.2.2"
        },
        "cfn-lint": {
            "hashes": [
                "sha256:685af38cc0d4f2db1f4efedda56df5bb04fdcf47fdae99a34a481c379cca2082",
                "sha256:f16cdcbd7603fc81b55b4ad341f3456ec4d9ed05efb5952e243c609a0d5e2f39"
            ],
            "version": "==0.27.5"
        },
        "chardet": {
            "hashes": [
                "sha256:84ab92ed1c4d4f16916e05906b6b75a6c0fb5db821cc65e70cbd64a3e2a5eaae",
                "sha256:fc323ffcaeaed0e0a02bf4d117757b98aed530d9ed4531e3e15460124c106691"
            ],
            "version": "==3.0.4"
        },
        "click": {
            "hashes": [
                "sha256:2335065e6395b9e67ca716de5f7526736bfa6ceead690adf616d925bdc622b13",
                "sha256:5b94b49521f6456670fdb30cd82a4eca9412788a93fa6dd6df72c94d5a8ff2d7"
            ],
            "version": "==7.0"
        },
        "colorama": {
            "hashes": [
                "sha256:463f8483208e921368c9f306094eb6f725c6ca42b0f97e313cb5d5512459feda",
                "sha256:48eb22f4f8461b1df5734a074b57042430fb06e1d61bd1e11b078c0fe6d7a1f1"
            ],
            "index": "pypi",
            "version": "==0.3.9"
        },
        "cryptography": {
            "hashes": [
                "sha256:02079a6addc7b5140ba0825f542c0869ff4df9a69c360e339ecead5baefa843c",
                "sha256:1df22371fbf2004c6f64e927668734070a8953362cd8370ddd336774d6743595",
                "sha256:369d2346db5934345787451504853ad9d342d7f721ae82d098083e1f49a582ad",
                "sha256:3cda1f0ed8747339bbdf71b9f38ca74c7b592f24f65cdb3ab3765e4b02871651",
                "sha256:44ff04138935882fef7c686878e1c8fd80a723161ad6a98da31e14b7553170c2",
                "sha256:4b1030728872c59687badcca1e225a9103440e467c17d6d1730ab3d2d64bfeff",
                "sha256:58363dbd966afb4f89b3b11dfb8ff200058fbc3b947507675c19ceb46104b48d",
                "sha256:6ec280fb24d27e3d97aa731e16207d58bd8ae94ef6eab97249a2afe4ba643d42",
                "sha256:7270a6c29199adc1297776937a05b59720e8a782531f1f122f2eb8467f9aab4d",
                "sha256:73fd30c57fa2d0a1d7a49c561c40c2f79c7d6c374cc7750e9ac7c99176f6428e",
                "sha256:7f09806ed4fbea8f51585231ba742b58cbcfbfe823ea197d8c89a5e433c7e912",
                "sha256:90df0cc93e1f8d2fba8365fb59a858f51a11a394d64dbf3ef844f783844cc793",
                "sha256:971221ed40f058f5662a604bd1ae6e4521d84e6cad0b7b170564cc34169c8f13",
                "sha256:a518c153a2b5ed6b8cc03f7ae79d5ffad7315ad4569b2d5333a13c38d64bd8d7",
                "sha256:b0de590a8b0979649ebeef8bb9f54394d3a41f66c5584fff4220901739b6b2f0",
                "sha256:b43f53f29816ba1db8525f006fa6f49292e9b029554b3eb56a189a70f2a40879",
                "sha256:d31402aad60ed889c7e57934a03477b572a03af7794fa8fb1780f21ea8f6551f",
                "sha256:de96157ec73458a7f14e3d26f17f8128c959084931e8997b9e655a39c8fde9f9",
                "sha256:df6b4dca2e11865e6cfbfb708e800efb18370f5a46fd601d3755bc7f85b3a8a2",
                "sha256:ecadccc7ba52193963c0475ac9f6fa28ac01e01349a2ca48509667ef41ffd2cf",
                "sha256:fb81c17e0ebe3358486cd8cc3ad78adbae58af12fc2bf2bc0bb84e8090fa5ce8"
            ],
            "version": "==2.8"
        },
        "docker": {
            "hashes": [
                "sha256:1c2ddb7a047b2599d1faec00889561316c674f7099427b9c51e8cb804114b553",
                "sha256:ddae66620ab5f4bce769f64bcd7934f880c8abe6aa50986298db56735d0f722e"
            ],
            "version": "==4.2.0"
        },
        "docopt": {
            "hashes": [
                "sha256:49b3a825280bd66b3aa83585ef59c4a8c82f2c8a522dbe754a8bc8d08c85c491"
            ],
            "version": "==0.6.2"
        },
        "docutils": {
            "hashes": [
                "sha256:6c4f696463b79f1fb8ba0c594b63840ebd41f059e92b31957c46b74a4599b6d0",
                "sha256:9e4d7ecfc600058e07ba661411a2b7de2fd0fafa17d1a7f7361cd47b1175c827",
                "sha256:a2aeea129088da402665e92e0b25b04b073c04b2dce4ab65caaa38b7ce2e1a99"
            ],
            "version": "==0.15.2"
        },
        "formic2": {
            "hashes": [
                "sha256:0897c188b7d182525de12bc9c0c1472b88856a9d87884f7c38717f8393366c61",
                "sha256:21bedd18fbd9010638b7449c7ce008b424a5f8835c224b81fbd07f666bfc6808",
                "sha256:94abc00d86403585ad4991dd59a66cadbc9a49143e965e20319d1e44ef030a87"
            ],
            "version": "==1.0.3"
        },
        "future": {
            "hashes": [
                "sha256:b1bead90b70cf6ec3f0710ae53a525360fa360d306a86583adc6bf83a4db537d"
            ],
            "version": "==0.18.2"
        },
        "gitdb2": {
            "hashes": [
                "sha256:1b6df1433567a51a4a9c1a5a0de977aa351a405cc56d7d35f3388bad1f630350",
                "sha256:96bbb507d765a7f51eb802554a9cfe194a174582f772e0d89f4e87288c288b7b"
            ],
            "version": "==2.0.6"
        },
        "gitpython": {
            "hashes": [
                "sha256:17815b908454e49604e86ffb0e4d981c463d009b54ab30ead7f6ad8ad3a8cffb",
                "sha256:392f31eaadc19db35a54e3ab7285577fb4a86d96ecee08cf22a573f06633baab"
            ],
            "version": "==2.1.14"
        },
        "idna": {
            "hashes": [
                "sha256:c357b3f628cf53ae2c4c05627ecc484553142ca23264e593d327bcde5e9c3407",
                "sha256:ea8b7f6188e6fa117537c3df7da9fc686d485087abf6ac197f9c46432f7e4a3c"
            ],
            "version": "==2.8"
        },
        "jinja2": {
            "hashes": [
                "sha256:93187ffbc7808079673ef52771baa950426fd664d3aad1d0fa3e95644360e250",
                "sha256:b0eaf100007721b5c16c1fc1eecb87409464edc10469ddc9a22a27a99123be49"
            ],
            "version": "==2.11.1"
        },
        "jmespath": {
            "hashes": [
                "sha256:3720a4b1bd659dd2eecad0666459b9788813e032b83e7ba58578e48254e0a0e6",
                "sha256:bde2aef6f44302dfb30320115b17d030798de8c4110e28d5cf6cf91a7a31074c"
            ],
            "version": "==0.9.4"
        },
        "jsonpatch": {
            "hashes": [
                "sha256:cc3a7241010a1fd3f50145a3b33be2c03c1e679faa19934b628bb07d0f64819e",
                "sha256:ddc0f7628b8bfdd62e3cbfbc24ca6671b0b6265b50d186c2cf3659dc0f78fd6a"
            ],
            "markers": "python_version != '3.4'",
            "version": "==1.25"
        },
        "jsonpointer": {
            "hashes": [
                "sha256:c192ba86648e05fdae4f08a17ec25180a9aef5008d973407b581798a83975362",
                "sha256:ff379fa021d1b81ab539f5ec467c7745beb1a5671463f9dcc2b2d458bd361c1e"
            ],
            "version": "==2.0"
        },
        "jsonschema": {
            "hashes": [
                "sha256:4e5b3cf8216f577bee9ce139cbe72eca3ea4f292ec60928ff24758ce626cd163",
                "sha256:c8a85b28d377cc7737e46e2d9f2b4f44ee3c0e1deac6bf46ddefc7187d30797a"
            ],
            "version": "==3.2.0"
        },
        "markupsafe": {
            "hashes": [
                "sha256:00bc623926325b26bb9605ae9eae8a215691f33cae5df11ca5424f06f2d1f473",
                "sha256:09027a7803a62ca78792ad89403b1b7a73a01c8cb65909cd876f7fcebd79b161",
                "sha256:09c4b7f37d6c648cb13f9230d847adf22f8171b1ccc4d5682398e77f40309235",
                "sha256:1027c282dad077d0bae18be6794e6b6b8c91d58ed8a8d89a89d59693b9131db5",
                "sha256:13d3144e1e340870b25e7b10b98d779608c02016d5184cfb9927a9f10c689f42",
                "sha256:24982cc2533820871eba85ba648cd53d8623687ff11cbb805be4ff7b4c971aff",
                "sha256:29872e92839765e546828bb7754a68c418d927cd064fd4708fab9fe9c8bb116b",
                "sha256:43a55c2930bbc139570ac2452adf3d70cdbb3cfe5912c71cdce1c2c6bbd9c5d1",
                "sha256:46c99d2de99945ec5cb54f23c8cd5689f6d7177305ebff350a58ce5f8de1669e",
                "sha256:500d4957e52ddc3351cabf489e79c91c17f6e0899158447047588650b5e69183",
                "sha256:535f6fc4d397c1563d08b88e485c3496cf5784e927af890fb3c3aac7f933ec66",
                "sha256:596510de112c685489095da617b5bcbbac7dd6384aeebeda4df6025d0256a81b",
                "sha256:62fe6c95e3ec8a7fad637b7f3d372c15ec1caa01ab47926cfdf7a75b40e0eac1",
                "sha256:6788b695d50a51edb699cb55e35487e430fa21f1ed838122d722e0ff0ac5ba15",
                "sha256:6dd73240d2af64df90aa7c4e7481e23825ea70af4b4922f8ede5b9e35f78a3b1",
                "sha256:717ba8fe3ae9cc0006d7c451f0bb265ee07739daf76355d06366154ee68d221e",
                "sha256:79855e1c5b8da654cf486b830bd42c06e8780cea587384cf6545b7d9ac013a0b",
                "sha256:7c1699dfe0cf8ff607dbdcc1e9b9af1755371f92a68f706051cc8c37d447c905",
                "sha256:88e5fcfb52ee7b911e8bb6d6aa2fd21fbecc674eadd44118a9cc3863f938e735",
                "sha256:8defac2f2ccd6805ebf65f5eeb132adcf2ab57aa11fdf4c0dd5169a004710e7d",
                "sha256:98c7086708b163d425c67c7a91bad6e466bb99d797aa64f965e9d25c12111a5e",
                "sha256:9add70b36c5666a2ed02b43b335fe19002ee5235efd4b8a89bfcf9005bebac0d",
                "sha256:9bf40443012702a1d2070043cb6291650a0841ece432556f784f004937f0f32c",
                "sha256:ade5e387d2ad0d7ebf59146cc00c8044acbd863725f887353a10df825fc8ae21",
                "sha256:b00c1de48212e4cc9603895652c5c410df699856a2853135b3967591e4beebc2",
                "sha256:b1282f8c00509d99fef04d8ba936b156d419be841854fe901d8ae224c59f0be5",
                "sha256:b2051432115498d3562c084a49bba65d97cf251f5a331c64a12ee7e04dacc51b",
                "sha256:ba59edeaa2fc6114428f1637ffff42da1e311e29382d81b339c1817d37ec93c6",
                "sha256:c8716a48d94b06bb3b2524c2b77e055fb313aeb4ea620c8dd03a105574ba704f",
                "sha256:cd5df75523866410809ca100dc9681e301e3c27567cf498077e8551b6d20e42f",
                "sha256:cdb132fc825c38e1aeec2c8aa9338310d29d337bebbd7baa06889d09a60a1fa2",
                "sha256:e249096428b3ae81b08327a63a485ad0878de3fb939049038579ac0ef61e17e7",
                "sha256:e8313f01ba26fbbe36c7be1966a7b7424942f670f38e666995b88d012765b9be"
            ],
            "version": "==1.1.1"
        },
        "more-itertools": {
            "hashes": [
                "sha256:5dd8bcf33e5f9513ffa06d5ad33d78f31e1931ac9a18f33d37e77a180d393a7c",
                "sha256:b1ddb932186d8a6ac451e1d95844b382f55e12686d51ca0c68b6f61f2ab7a507"
            ],
            "version": "==8.2.0"
        },
        "pathspec": {
            "hashes": [
                "sha256:163b0632d4e31cef212976cf57b43d9fd6b0bac6e67c26015d611a647d5e7424",
                "sha256:562aa70af2e0d434367d9790ad37aed893de47f1693e4201fd1d3dca15d19b96"
            ],
            "version": "==0.7.0"
        },
        "pexpect": {
            "hashes": [
                "sha256:0b48a55dcb3c05f3329815901ea4fc1537514d6ba867a152b581d69ae3710937",
                "sha256:fc65a43959d153d0114afe13997d439c22823a27cefceb5ff35c2178c6784c0c"
            ],
            "index": "pypi",
            "version": "==4.8.0"
        },
        "prettytable": {
            "hashes": [
                "sha256:2d5460dc9db74a32bcc8f9f67de68b2c4f4d2f01fa3bd518764c69156d9cacd9",
                "sha256:853c116513625c738dc3ce1aee148b5b5757a86727e67eff6502c7ca59d43c36",
                "sha256:a53da3b43d7a5c229b5e3ca2892ef982c46b7923b51e98f0db49956531211c4f"
            ],
            "index": "pypi",
            "version": "==0.7.2"
        },
        "ptyprocess": {
            "hashes": [
                "sha256:923f299cc5ad920c68f2bc0bc98b75b9f838b93b599941a6b63ddbc2476394c0",
                "sha256:d7cc528d76e76342423ca640335bd3633420dc1366f258cb31d05e865ef5ca1f"
            ],
            "version": "==0.6.0"
        },
        "pyasn1": {
            "hashes": [
                "sha256:39c7e2ec30515947ff4e87fb6f456dfc6e84857d34be479c9d4a4ba4bf46aa5d",
                "sha256:aef77c9fb94a3ac588e87841208bdec464471d9871bd5050a287cc9a475cd0ba"
            ],
            "version": "==0.4.8"
        },
        "pycparser": {
            "hashes": [
                "sha256:a988718abfad80b6b157acce7bf130a30876d27603738ac39f140993246b25b3"
            ],
            "version": "==2.19"
        },
        "pyhcl": {
            "hashes": [
                "sha256:fb92fb54f090eafdcac21f7740e9cf8e86606339596e7a566534b1cb8e1f0ff5"
            ],
            "version": "==0.4.0"
        },
        "pyopenssl": {
            "hashes": [
                "sha256:621880965a720b8ece2f1b2f54ea2071966ab00e2970ad2ce11d596102063504",
                "sha256:9a24494b2602aaf402be5c9e30a0b82d4a5c67528fe8fb475e3f3bc00dd69507"
            ],
            "version": "==19.1.0"
        },
        "pypiwin32": {
            "hashes": [
                "sha256:67adf399debc1d5d14dffc1ab5acacb800da569754fafdc576b2a039485aa775",
                "sha256:71be40c1fbd28594214ecaecb58e7aa8b708eabfa0125c8a109ebd51edbd776a"
            ],
            "markers": "sys_platform == 'win32' and python_version >= '3.6'",
            "version": "==223"
        },
        "pyrsistent": {
            "hashes": [
                "sha256:cdc7b5e3ed77bed61270a47d35434a30617b9becdf2478af76ad2c6ade307280"
            ],
            "version": "==0.15.7"
        },
        "python-dateutil": {
            "hashes": [
                "sha256:73ebfe9dbf22e832286dafa60473e4cd239f8592f699aa5adaf10050e6e1823c",
                "sha256:75bb3f31ea686f1197762692a9ee6a7550b59fc6ca3a1f4b5d7e32fb98e2da2a"
            ],
            "version": "==2.8.1"
        },
        "pywin32": {
            "hashes": [
                "sha256:300a2db938e98c3e7e2093e4491439e62287d0d493fe07cce110db070b54c0be",
                "sha256:31f88a89139cb2adc40f8f0e65ee56a8c585f629974f9e07622ba80199057511",
                "sha256:371fcc39416d736401f0274dd64c2302728c9e034808e37381b5e1b22be4a6b0",
                "sha256:47a3c7551376a865dd8d095a98deba954a98f326c6fe3c72d8726ca6e6b15507",
                "sha256:4cdad3e84191194ea6d0dd1b1b9bdda574ff563177d2adf2b4efec2a244fa116",
                "sha256:7c1ae32c489dc012930787f06244426f8356e129184a02c25aef163917ce158e",
                "sha256:7f18199fbf29ca99dff10e1f09451582ae9e372a892ff03a28528a24d55875bc",
                "sha256:9b31e009564fb95db160f154e2aa195ed66bcc4c058ed72850d047141b36f3a2",
                "sha256:a929a4af626e530383a579431b70e512e736e9588106715215bf685a3ea508d4",
                "sha256:c054c52ba46e7eb6b7d7dfae4dbd987a1bb48ee86debe3f245a2884ece46e295",
                "sha256:f27cec5e7f588c3d1051651830ecc00294f90728d19c3bf6916e6dba93ea357c",
                "sha256:f4c5be1a293bae0076d93c88f37ee8da68136744588bc5e2be2f299a34ceb7aa"
            ],
            "version": "==227"
        },
        "pyyaml": {
            "hashes": [
                "sha256:0e7f69397d53155e55d10ff68fdfb2cf630a35e6daf65cf0bdeaf04f127c09dc",
                "sha256:2e9f0b7c5914367b0916c3c104a024bb68f269a486b9d04a2e8ac6f6597b7803",
                "sha256:35ace9b4147848cafac3db142795ee42deebe9d0dad885ce643928e88daebdcc",
                "sha256:38a4f0d114101c58c0f3a88aeaa44d63efd588845c5a2df5290b73db8f246d15",
                "sha256:483eb6a33b671408c8529106df3707270bfacb2447bf8ad856a4b4f57f6e3075",
                "sha256:4b6be5edb9f6bb73680f5bf4ee08ff25416d1400fbd4535fe0069b2994da07cd",
                "sha256:7f38e35c00e160db592091751d385cd7b3046d6d51f578b29943225178257b31",
                "sha256:8100c896ecb361794d8bfdb9c11fce618c7cf83d624d73d5ab38aef3bc82d43f",
                "sha256:c0ee8eca2c582d29c3c2ec6e2c4f703d1b7f1fb10bc72317355a746057e7346c",
                "sha256:e4c015484ff0ff197564917b4b4246ca03f411b9bd7f16e02a2f586eb48b6d04",
                "sha256:ebc4ed52dcc93eeebeae5cf5deb2ae4347b3a81c3fa12b0b8c976544829396a4"
            ],
            "markers": "python_version != '3.4'",
            "version": "==5.2"
        },
        "requests": {
            "hashes": [
                "sha256:11e007a8a2aa0323f5a921e9e6a2d7e4e67d9877e85773fba9ba6419025cbeb4",
                "sha256:9cf5292fcd0f598c671cfc1e0d7d1a7f13bb8085e9a590f48c010551dc6c4b31"
            ],
            "version": "==2.22.0"
        },
        "rsa": {
            "hashes": [
                "sha256:25df4e10c263fb88b5ace923dd84bf9aa7f5019687b5e55382ffcdb8bede9db5",
                "sha256:43f682fea81c452c98d09fc316aae12de6d30c4b5c84226642cf8f8fd1c93abd"
            ],
            "version": "==3.4.2"
        },
        "runway": {
            "editable": true,
            "path": "./.."
        },
        "s3transfer": {
            "hashes": [
                "sha256:2482b4259524933a022d59da830f51bd746db62f047d6eb213f2f8855dcb8a13",
                "sha256:921a37e2aefc64145e7b73d50c71bb4f26f46e4c9f414dc648c6245ff92cf7db"
            ],
            "version": "==0.3.3"
        },
        "schematics": {
            "hashes": [
                "sha256:d9798a9ba0e1e1f2bde4a15780baa95ed66f748fa52d22bb89893d66ad0fac55",
                "sha256:eaecac4ae5a86faa111f16befa26510bc66dc093c52df200f3aad54459e39640"
            ],
            "version": "==2.0.1"
        },
        "send2trash": {
            "hashes": [
                "sha256:60001cc07d707fe247c94f74ca6ac0d3255aabcb930529690897ca2a39db28b2",
                "sha256:f1691922577b6fa12821234aeb57599d887c4900b9ca537948d2dac34aea888b"
            ],
            "version": "==1.5.0"
        },
        "six": {
            "hashes": [
                "sha256:236bdbdce46e6e6a3d61a337c0f8b763ca1e8717c03b369e87a7ec7ce1319c0a",
                "sha256:8f3cd2e254d8f793e7f3d6d9df77b92252b52637291d0f0da013c76ea2724b6c"
            ],
            "version": "==1.14.0"
        },
        "smmap2": {
            "hashes": [
                "sha256:0555a7bf4df71d1ef4218e4807bbf9b201f910174e6e08af2e138d4e517b4dde",
                "sha256:29a9ffa0497e7f2be94ca0ed1ca1aa3cd4cf25a1f6b4f5f87f74b46ed91d609a"
            ],
            "version": "==2.0.5"
        },
        "troposphere": {
            "hashes": [
                "sha256:fbf3592fb0559102e2abf15aa26cadbeced3390565ee294e6df0fb2d421bf759"
            ],
            "version": "==2.5.3"
        },
        "urllib3": {
            "hashes": [
                "sha256:2393a695cd12afedd0dcb26fe5d50d0cf248e5a66f75dbd89a3d4eb333a61af4",
                "sha256:a637e5fae88995b256e3409dc4d52c2e2e0ba32c42a6365fee8bbd2238de3cfb"
            ],
            "markers": "python_version != '3.4'",
            "version": "==1.24.3"
        },
        "websocket-client": {
            "hashes": [
                "sha256:0fc45c961324d79c781bab301359d5a1b00b13ad1b10415a4780229ef71a5549",
                "sha256:d735b91d6d1692a6a181f2a8c9e0238e5f6373356f561bb9dc4c7af36f452010"
            ],
            "version": "==0.57.0"
        },
        "yamllint": {
            "hashes": [
                "sha256:7318e189027951983c3cb4d6bcaa1e75deef7c752320ca3ce84e407f2551e8ce",
                "sha256:76912b6262fd7e0815d7b14c4c2bb2642c754d0aa38f2d3e4b4e21c77872a3bf"
            ],
            "version": "==1.20.0"
        },
        "zgitignore": {
            "hashes": [
                "sha256:2e4d085114cc2c35191f1a1defee64c2ffa791b6763338c0e10ad57a25d2f0a4"
            ],
            "version": "==1.0.0"
        },
        "zipp": {
            "hashes": [
                "sha256:8dda78f06bd1674bd8720df8a50bb47b6e1233c503a4eed8e7810686bde37656",
                "sha256:d38fbe01bbf7a3593a32bc35a9c4453c32bc42b98c377f9bff7e9f8da157786c"
            ],
            "version": "==1.0.0"
        }
    },
    "develop": {}
}<|MERGE_RESOLUTION|>--- conflicted
+++ resolved
@@ -37,26 +37,6 @@
         },
         "awscli": {
             "hashes": [
-<<<<<<< HEAD
-                "sha256:75b58f3b0c3fbbf84a465903bc0414f53860aa0e588b7f77f376ba89fd6662fa",
-                "sha256:baaa1a6f920f533cfed2742fc1bc5c060ba4c7c2fd089b45484e1679d50c8628"
-            ],
-            "version": "==1.17.15"
-        },
-        "boto3": {
-            "hashes": [
-                "sha256:0b9dc594e16a96ed7c6f37e1563ab3f113f130b3cc79efe8eea43097bf87fccb",
-                "sha256:e48ff93a3b6424c65675e1cbe08f7f3245b0128d1c27115cdcf51d432e9767d6"
-            ],
-            "version": "==1.11.15"
-        },
-        "botocore": {
-            "hashes": [
-                "sha256:2538065f9f5023eae3607e78fc5d8c595c9173ec02bc92410652078617c44ac1",
-                "sha256:554231b1690c8521e05a41e50184e43d62941fdf9351e658aea894649b879985"
-            ],
-            "version": "==1.14.15"
-=======
                 "sha256:20967a2001be195ff426b9e308f1b732eaf9eb40444508225af0a6d2413581dd",
                 "sha256:bd0d2f37c38854989ccddd7890153980b3fdd72c8711fb07884450b54723c35c"
             ],
@@ -75,7 +55,6 @@
                 "sha256:d31d7e0e12fb64d6bd331c6b853750c71423d560cee01a989f607dd45407ef65"
             ],
             "version": "==1.14.16"
->>>>>>> 364b4ab0
         },
         "certifi": {
             "hashes": [
