--- conflicted
+++ resolved
@@ -12,11 +12,7 @@
 if TYPE_CHECKING:
     from unittest.mock import MagicMock
 
-<<<<<<< HEAD
-DOCS_URL = "https://runway.readthedocs.io"
-=======
 DOCS_URL = "https://runway.readthedocs.io/"
->>>>>>> b7a582f9
 
 
 @patch("click.launch")
