--- conflicted
+++ resolved
@@ -32,11 +32,7 @@
     assert caplog.messages == [
         "runway.yml generated",
         "See addition getting started information at "
-<<<<<<< HEAD
-        "https://runway.readthedocs.io/stable/getting_started.html",
-=======
         "https://runway.readthedocs.io/page/getting_started.html",
->>>>>>> b7a582f9
     ]
 
 
