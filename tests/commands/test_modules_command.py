"""Tests runway/commands/modules_command.py."""
<<<<<<< HEAD
# pylint: disable=no-self-use,protected-access,redefined-outer-name
import datetime
=======
# pylint: disable=no-self-use,redefined-outer-name
>>>>>>> 1b1601d1
import logging
import os
import sys
from os import path

import boto3
import pytest
import six
import yaml
<<<<<<< HEAD
from botocore.stub import Stubber
from mock import ANY, MagicMock, call, patch
from moto import mock_sts
=======
from mock import MagicMock, call, patch
>>>>>>> 1b1601d1

from runway.commands.modules_command import (ModulesCommand,
                                             _deployment_menu_entry,
                                             _module_menu_entry,
                                             _module_name_for_display,
                                             assume_role,
                                             load_module_opts_from_file,
                                             post_deploy_assume_role,
                                             pre_deploy_assume_role,
                                             select_modules_to_run,
                                             validate_account_alias,
                                             validate_account_credentials,
                                             validate_account_id,
                                             validate_environment)
<<<<<<< HEAD
from runway.util import environ
=======
from runway.config import Config
from runway.util import MutableMap, environ
>>>>>>> 1b1601d1

from ..factories import MockBoto3Session

MODULE = 'runway.commands.modules_command'
PATCH_RUNWAY_CONFIG = 'runway.commands.base_command.Config'


@pytest.fixture(scope='function')
def module_tag_config():
    """Return a runway.yml file for testing module tags."""
    fixture_dir = path.join(
        path.dirname(path.dirname(path.realpath(__file__))),
        'fixtures'
    )
    with open(path.join(fixture_dir, 'tag.runway.yml'), 'r') as stream:
        return yaml.safe_load(stream)


@pytest.mark.parametrize('session_name, duration, region, env_vars', [
    (None, None, 'us-east-1', None),
    ('my_session', 900, 'us-west-2', {'AWS_ACCESS_KEY_ID': 'env-var-access-key',
                                      'AWS_SECRET_ACCESS_KEY': 'env-secret-key',
                                      'AWS_SESSION_TOKEN': 'env-session-token'})
])
def test_assume_role(session_name, duration, region, env_vars, caplog, monkeypatch):
    """Test assume_role."""
    caplog.set_level(logging.INFO, logger='runway')
    role_arn = 'arn:aws:iam::123456789012:role/test'
    session = MockBoto3Session(region_name=region)
    _client, stubber = session.register_client('sts')
    monkeypatch.setattr(MODULE + '.boto3', session)

    expected = {'AWS_ACCESS_KEY_ID': 'test-aws-access-key-id',
                'AWS_SECRET_ACCESS_KEY': 'test-secret-key',
                'AWS_SESSION_TOKEN': 'test-session-token'}
    expected_sts_client = {'region_name': region}
    expected_parameters = {'RoleArn': role_arn,
                           'RoleSessionName': session_name or 'runway'}
    if duration:
        expected_parameters['DurationSeconds'] = duration
    if env_vars:
        expected_sts_client.update({k.lower(): v for k, v in env_vars.items()})

    stubber.add_response('assume_role',
                         {'Credentials': {
                             'AccessKeyId': expected['AWS_ACCESS_KEY_ID'],
                             'SecretAccessKey': expected['AWS_SECRET_ACCESS_KEY'],
                             'SessionToken': expected['AWS_SESSION_TOKEN'],
                             'Expiration': datetime.datetime.now()
                         }, 'AssumedRoleUser': {'AssumedRoleId': 'test-role-id',
                                                'Arn': role_arn + '/user'}},
                         expected_parameters)
    with stubber:
        assert assume_role(role_arn, session_name=session_name,
                           duration_seconds=duration, region=region,
                           env_vars=env_vars) == expected
    stubber.assert_no_pending_responses()
    session.assert_client_called_with('sts', **expected_sts_client)
    assert caplog.messages == ["Assuming role %s..." % role_arn]


@pytest.mark.parametrize('deployment, expected', [
    ('min_required', 'deployment_1 - sampleapp-01.cfn (us-east-1)'),
    ('min_required_multi',
     'deployment_1 - sampleapp-01.cfn, sampleapp-02.cfn (us-east-1, us-west-2)')
])
def test_deployment_menu_entry(deployment, expected, fx_deployments):
    """Test _deployment_menu_entry."""
    assert _deployment_menu_entry(fx_deployments.load(deployment)) == expected


def test_load_module_opts_from_file(tmp_path):
    """Test load_module_opts_from_file."""
    mod_opts = {'initial': 'val'}
    file_content = {'file_key': 'file_val'}
    merged = {'file_key': 'file_val', 'initial': 'val'}
    file_path = tmp_path / 'runway.module.yml'

    assert load_module_opts_from_file(str(tmp_path), mod_opts.copy()) == mod_opts

    file_path.write_text(six.u(yaml.safe_dump(file_content)))
    assert load_module_opts_from_file(str(tmp_path), mod_opts.copy()) == merged


@pytest.mark.parametrize('module, expected', [
    ('string', 'string'),
    ({'path': 'simple-dict'}, 'simple-dict'),
    ({'path': 'env-mismatch', 'environments': {'dev': True}}, 'env-mismatch'),
    ({'path': 'env-match', 'environments': {'test': 'something'}},
     'env-match (something)')
])
def test_module_menu_entry(module, expected):
    """Test _module_menu_entry."""
    assert _module_menu_entry(module, 'test') == expected


@pytest.mark.parametrize('module, expected', [
    ({'path': 'path-dict'}, 'path-dict'),
    ('string', 'string'),
    (MagicMock(path='path-attr'), 'path-attr')
])
def test_module_name_for_display(module, expected):
    """Test _module_name_for_display."""
    assert _module_name_for_display(module) == expected


def test_post_deploy_assume_role(monkeypatch, runway_context):
    """Test post_deploy_assume_role."""
    mock_restore = MagicMock()
    monkeypatch.setattr(runway_context, 'restore_existing_iam_env_vars',
                        mock_restore)

    assert not post_deploy_assume_role('test', runway_context)
    mock_restore.assert_not_called()
    assert not post_deploy_assume_role({'key': 'val'}, runway_context)
    mock_restore.assert_not_called()
    assert not post_deploy_assume_role({'post_deploy_env_revert': False},
                                       runway_context)
    mock_restore.assert_not_called()
    assert not post_deploy_assume_role({'post_deploy_env_revert': True},
                                       runway_context)
    mock_restore.assert_called_once()
    assert not post_deploy_assume_role({'post_deploy_env_revert': 'any'},
                                       runway_context)
    assert mock_restore.call_count == 2


@pytest.mark.parametrize('config', [
    ('arn:aws:iam::123456789012:role/test'),
    ({}),
    ({'post_deploy_env_revert': False,
      'arn': 'arn:aws:iam::123456789012:role/test'}),
    ({'post_deploy_env_revert': True,
      'arn': 'arn:aws:iam::123456789012:role/test',
      'duration': 900}),
    ({'post_deploy_env_revert': True,
      'session_name': 'test-custom',
      'arn': 'arn:aws:iam::123456789012:role/test',
      'duration': 900}),
    ({'test': {'arn': 'arn:aws:iam::123456789012:role/test'}}),
    ({'nope': {'arn': 'arn:aws:iam::123456789012:role/test'}}),
    ({'test': 'arn:aws:iam::123456789012:role/test'})
])
def test_pre_deploy_assume_role(config, caplog, monkeypatch, runway_context):
    """Test pre_deploy_assume_role."""
    caplog.set_level(logging.INFO, logger='runway')
    orig_creds = runway_context.boto3_credentials.copy()
    assume_response = {'AWS_ACCESS_KEY_ID': 'assumed_access_key',
                       'AWS_SECRET_ACCESS_KEY': 'assumed_secret_key',
                       'AWS_SESSION_TOKEN': 'assume_session_token'}
    expected_creds = {k.lower(): v for k, v in assume_response.items()}
    mock_save = MagicMock()
    monkeypatch.setattr(runway_context, 'save_existing_iam_env_vars', mock_save)
    runway_context.env_name = 'test'
    mock_assume = MagicMock(return_value=assume_response.copy())
    monkeypatch.setattr(MODULE + '.assume_role', mock_assume)

    assert not pre_deploy_assume_role(config, runway_context)

    if isinstance(config, dict):
        def get_value(key):
            """Get value from config."""
            env_val = config.get(runway_context.env_name)
            result = config.get(key)
            if not result and key == 'arn' and isinstance(env_val, str):
                return env_val
            if not result and isinstance(env_val, dict):
                return env_val.get(key)
            return result

        arn = get_value('arn')
        duration = get_value('duration')

        if arn:
            assert runway_context.boto3_credentials == expected_creds
            mock_assume.assert_called_once_with(role_arn=arn,
                                                session_name=config.get(
                                                    'session_name'
                                                ),
                                                duration_seconds=duration,
                                                region=runway_context.env_region,
                                                env_vars=runway_context.env_vars)
            if config.get('post_deploy_env_revert'):
                mock_save.assert_called_once()
        else:
            mock_assume.assert_not_called()
            assert runway_context.boto3_credentials == orig_creds
            assert caplog.messages == ['Skipping iam:AssumeRole; no role found'
                                       ' for environment test...']
    else:
        assert runway_context.boto3_credentials == expected_creds
        mock_assume.assert_called_once_with(role_arn=config,
                                            region=runway_context.env_region,
                                            env_vars=runway_context.env_vars)


@pytest.mark.parametrize('deployment, kwargs, mock_input, expected', [
    ('min_required', {'ci': True}, None, ['sampleapp-01.cfn']),
    ({'name': 'no_modules'}, {}, None, 1),  # config class makes this obsolete
    ('min_required', {'command': 'deploy'}, None, ['sampleapp-01.cfn']),
    ('min_required', {'command': 'destroy', 'ci': True}, None,
     ['sampleapp-01.cfn']),
    ('min_required', {'command': 'destroy'}, MagicMock(return_value='y'),
     ['sampleapp-01.cfn']),
    ('min_required', {'command': 'destroy'}, MagicMock(return_value='n'), 0),
    ('min_required_multi', {}, MagicMock(return_value='all'),
     ['sampleapp-01.cfn', 'sampleapp-02.cfn']),
    ('min_required_multi', {}, MagicMock(return_value=''), 1),
    ('min_required_multi', {}, MagicMock(return_value='0'), 1),
    ('min_required_multi', {}, MagicMock(return_value='-1'), 1),
    ('min_required_multi', {}, MagicMock(return_value='invalid'), 1),
    ('simple_parallel_module', {'command': 'destroy'},
     MagicMock(side_effect=['1', '2']), ['sampleapp-02.cfn']),
    ('tagged_multi', {'tags': ['app:test-app']}, None,
     ['sampleapp-01.cfn', 'sampleapp-02.cfn', 'sampleapp-03.cfn']),
    ('tagged_multi', {'tags': ['app:test-app', 'tier:iac'], 'ci': True},
     None, ['sampleapp-01.cfn']),
    ('tagged_multi', {'tags': ['no-match']}, None, []),
])
def test_select_modules_to_run(deployment, kwargs, mock_input, expected,
                               fx_deployments, monkeypatch, caplog):
    """Test select_modules_to_run."""
    caplog.set_level(logging.INFO, logger='runway')
    if isinstance(deployment, str):
        deployment = fx_deployments.load(deployment)
    monkeypatch.setattr(MODULE + '.input', mock_input)

    if isinstance(expected, int):
        with pytest.raises(SystemExit) as excinfo:
            assert not select_modules_to_run(deployment, **kwargs)
        assert excinfo.value.code == expected
    else:
        filtered_deployment = select_modules_to_run(deployment, **kwargs)
        result = []
        for mod in filtered_deployment.modules:
            if mod.name == 'parallel_parent':
                result.extend([m.path for m in mod.child_modules])
            else:
                result.append(mod.path)
        assert result == expected

    if mock_input:
        mock_input.assert_called()


def test_validate_account_alias(caplog):
    """Test validate_account_alias."""
    caplog.set_level(logging.INFO, logger='runway')
    alias = 'test-alias'
    iam_client = boto3.client('iam')
    stubber = Stubber(iam_client)

    stubber.add_response('list_account_aliases', {'AccountAliases': [alias]})
    stubber.add_response('list_account_aliases', {'AccountAliases': ['no-match']})

    with stubber:
        assert not validate_account_alias(iam_client, alias)
        with pytest.raises(SystemExit) as excinfo:
            assert validate_account_alias(iam_client, alias)
        assert excinfo.value.code == 1
    stubber.assert_no_pending_responses()
    assert caplog.messages == [
        'Verified current AWS account alias matches required alias {}.'.format(alias),
        'Current AWS account aliases "{}" do not match required account'
        ' alias {} in Runway config.'.format('no-match', alias)
    ]


def test_validate_account_id(caplog):
    """Test validate_account_id."""
    caplog.set_level(logging.INFO, logger='runway')
    account_id = '123456789012'
    arn = 'arn:aws:sts:us-east-1/irrelevant'
    user = 'irrelevant'
    sts_client = boto3.client('sts')
    stubber = Stubber(sts_client)

    stubber.add_response('get_caller_identity', {'UserId': user,
                                                 'Account': account_id,
                                                 'Arn': arn})
    stubber.add_response('get_caller_identity', {'UserId': user,
                                                 'Account': '012345678901',
                                                 'Arn': arn})
    stubber.add_response('get_caller_identity', {'UserId': user,
                                                 'Arn': arn})

    with stubber:
        assert not validate_account_id(sts_client, account_id)
        with pytest.raises(SystemExit) as excinfo:
            assert validate_account_id(sts_client, account_id)
        assert excinfo.value.code == 1
        with pytest.raises(SystemExit) as excinfo:
            assert validate_account_id(sts_client, account_id)
        assert excinfo.value.code == 1
    stubber.assert_no_pending_responses()
    assert caplog.messages == [
        'Verified current AWS account matches required account id %s.' % account_id,
        'Current AWS account 012345678901 does not match required account'
        ' %s in Runway config.' % account_id,
        'Error checking current account ID'
    ]


def test_validate_account_credentials(fx_deployments, monkeypatch,
                                      runway_context):
    """Test validate_account_credentials."""
    mock_alias = MagicMock()
    mock_id = MagicMock()
    account_id = '123456789012'
    alias = 'test'

    # can ignore these
    runway_context.add_stubber('iam')
    runway_context.add_stubber('sts')

    monkeypatch.setattr(MODULE + '.validate_account_alias', mock_alias)
    monkeypatch.setattr(MODULE + '.validate_account_id', mock_id)

    assert not validate_account_credentials(
        fx_deployments.load('min_required'), runway_context)
    mock_alias.assert_not_called()
    mock_id.assert_not_called()

    assert not validate_account_credentials(
        fx_deployments.load('validate_account'), runway_context)
    mock_alias.assert_called_once_with(ANY, alias)
    mock_id.assert_called_once_with(ANY, account_id)

    assert not validate_account_credentials(
        fx_deployments.load('validate_account_map'), runway_context)
    mock_alias.assert_called_with(ANY, alias)
    mock_id.assert_called_with(ANY, account_id)

    mock_alias.reset_mock()
    mock_id.reset_mock()
    runway_context.env_name = 'something-else'

    assert not validate_account_credentials(
        fx_deployments.load('validate_account_map'), runway_context)
    mock_alias.assert_not_called()
    mock_id.assert_not_called()


@pytest.mark.usefixtures('patch_runway_config')
class TestModulesCommand(object):
    """Test runway.commands.modules_command.ModulesCommand.

    Protected methods are being patched and tested. While not best practice,
    the logic is too dense not to. It needs to be refactored into smaller
    chunks to be properly tested but, this is a "first pass" so that we
    have some coverage pre-refactor.

    """

    @patch(MODULE + '.validate_environment')
    @patch(MODULE + '.merge_nested_environment_dicts')
    @patch(MODULE + '.Path')
    @patch(MODULE + '.RunwayModuleType')
    @patch(MODULE + '.change_dir')
    @pytest.mark.parametrize('deployment, command, deprecated_env', [
        ('min_required', 'deploy', False),
        ('min_required', 'destroy', False),
        ('min_required', 'plan', False),
        ('validate_account', 'deploy', False),
        ('validate_account', 'destroy', False),
        ('validate_account', 'plan', False),
        ('simple_env_vars', 'deploy', False),
        ('simple_env_vars', 'destroy', False),
        ('simple_env_vars', 'plan', False),
        ('simple_env_vars_map', 'deploy', False),
        ('simple_env_vars_map', 'destroy', False),
        ('simple_env_vars_map', 'plan', False),
        ('environments_map_deprecated', 'deploy', True),
        ('environments_map_deprecated', 'destroy', True),
        ('environments_map_deprecated', 'plan', True),
        ('environments_map_list', 'deploy', False),
        ('environments_map_list', 'destroy', False),
        ('environments_map_list', 'plan', False),
        ('environments_map_str', 'deploy', False),
        ('environments_map_str', 'destroy', False),
        ('environments_map_str', 'plan', False),
    ])
    def test_deploy_module(self, mock_change_dir, mock_runwaymoduletype,
                           mock_path,
                           mock_merge_nested_environment_dicts,
                           mock_validate_environment,
                           deployment, command, deprecated_env,
                           fx_deployments, monkeypatch, runway_context):
        """Test _deploy_module.

        This test is not well designed but it is about as good as it can be
        given the density of logic and branches in the corresponding method.

        """
        deployment = fx_deployments.load(deployment)
        module = deployment.modules[0]
        runway_context.command = command
        mock_module_instance = MagicMock()

        mock_runwaymoduletype.return_value = mock_runwaymoduletype
        mock_runwaymoduletype.module_class.return_value = mock_module_instance

        monkeypatch.setattr(deployment, 'resolve', MagicMock())
        monkeypatch.setattr(module, 'resolve', MagicMock())
        monkeypatch.setattr(MODULE + '.load_module_opts_from_file',
                            lambda x, y: y)  # return module_opts

        assert not ModulesCommand()._deploy_module(module, deployment,
                                                   runway_context)
        # second arg should be a mock
        deployment.resolve.assert_called_once_with(runway_context, ANY)
        deployment.resolve.assert_called_once_with(runway_context, ANY)
        mock_path.assert_called_once_with(module, os.getcwd(),
                                          os.path.join(os.getcwd(),
                                          '.runway_cache'))
        if deployment.env_vars or module.env_vars:
            mock_merge_nested_environment_dicts.assert_called_once_with(
                ANY, env_name=runway_context.env_name, env_root=os.getcwd()
            )  # ANY is a dict constructed during execution
            mock_runwaymoduletype.module_class.assert_called_once_with(
                context=ANY,  # context object is altered if env_vars
                path=mock_path().module_root,
                options=ANY  # dict constructed during execution
            )
        else:
            mock_merge_nested_environment_dicts.assert_not_called()
            mock_runwaymoduletype.module_class.assert_called_once_with(
                context=runway_context,
                path=mock_path().module_root,
                options=ANY  # dict constructed during execution
            )
        if (deployment.environments or module.environments) and \
                not deprecated_env:
            mock_validate_environment.assert_called_once_with(
                # second arg is constructed during execution
                module.name, ANY, runway_context.env_vars
            )
        else:
            mock_validate_environment.assert_not_called()
        mock_change_dir.assert_has_calls([call(mock_path().module_root),
                                          call().__enter__(),
                                          call().__exit__(None, None, None)])
        # last two args come from module_opts
        mock_runwaymoduletype.assert_called_once_with(mock_path().module_root,
                                                      ANY, ANY)
        mock_module_instance[command].assert_called_once_with()

    @patch(MODULE + '.validate_environment')
    @patch(MODULE + '.RunwayModuleType')
    def test_deploy_module_invalid_env(self, mock_runwaymoduletype,
                                       mock_validate_environment,
                                       fx_deployments, monkeypatch,
                                       runway_context):
        """Test _deploy_module where validate_environment fails."""
        deployment = fx_deployments.load('environments_map_str')
        module = deployment.modules[0]

        monkeypatch.setattr(deployment, 'resolve', MagicMock())
        monkeypatch.setattr(module, 'resolve', MagicMock())
        monkeypatch.setattr(MODULE + '.load_module_opts_from_file',
                            lambda x, y: y)  # return module_opts
        mock_validate_environment.return_value = False

        assert not ModulesCommand()._deploy_module(module, deployment,
                                                   runway_context)
        mock_validate_environment.assert_called_once()
        mock_runwaymoduletype.assert_not_called()

    @patch(MODULE + '.hasattr')
    def test_deploy_module_missing_method(self, mock_hasattr,
                                          fx_deployments, monkeypatch,
                                          runway_context):
        """Test _deploy_module where the command method is missing."""
        deployment = fx_deployments.load('min_required')
        module = deployment.modules[0]

        mock_hasattr.return_value = False
        monkeypatch.setattr(deployment, 'resolve', MagicMock())
        monkeypatch.setattr(module, 'resolve', MagicMock())
        monkeypatch.setattr(MODULE + '.load_module_opts_from_file',
                            lambda x, y: y)  # return module_opts
        monkeypatch.setattr(MODULE + '.change_dir', MagicMock())

        with pytest.raises(SystemExit) as excinfo:
            assert ModulesCommand()._deploy_module(module, deployment,
                                                   runway_context)
        assert excinfo.value.code == 1
        # ANY is a child mock
        mock_hasattr.assert_called_once_with(ANY, runway_context.command)

    def test_execute(self):
        """Test execute."""
        with pytest.raises(NotImplementedError):
            ModulesCommand().execute()

    @patch(MODULE + '.pre_deploy_assume_role')
    @patch(MODULE + '.validate_account_credentials')
    @patch(MODULE + '.post_deploy_assume_role')
    @pytest.mark.parametrize('deployment, region, parallel', [
        ('min_required', 'us-west-2', False),
        ('min_required', 'us-west-2', True),
        ('validate_account', 'us-west-2', False),
        ('validate_account', 'us-west-2', True),
        ('simple_assume_role', 'us-west-2', False),
        ('simple_assume_role', 'us-west-2', True)
    ])
    def test_execute_deployment(self, mock_post_deploy_assume_role,
                                mock_validate_account_credentials,
                                mock_pre_deploy_assume_role,
                                deployment, region, parallel,
                                fx_deployments, monkeypatch, runway_context):
        """Test _execute_deployment."""
        # pylint: disable=no-member
        deployment = fx_deployments.load(deployment)
        monkeypatch.setattr(ModulesCommand, '_process_modules', MagicMock())

        assert not ModulesCommand()._execute_deployment(deployment,
                                                        runway_context,
                                                        region, parallel)
        ModulesCommand._process_modules.assert_called_once_with(
            deployment,
            # context will be a new instance if parallel
            runway_context if not parallel else ANY
        )

        if parallel:
            assert runway_context.env_region == 'us-east-1'
        else:
            assert runway_context.env_region == region
            assert runway_context.env_vars['AWS_DEFAULT_REGION'] == region
            assert runway_context.env_vars['AWS_REGION'] == region

        if deployment.assume_role:
            mock_pre_deploy_assume_role.assume_called_once_with(
                deployment.assume_role,
                # context will be a new instance if parallel
                runway_context if not parallel else ANY
            )
            mock_post_deploy_assume_role.assume_called_once_with(
                deployment.assume_role,
                # context will be a new instance if parallel
                runway_context if not parallel else ANY
            )
        if deployment.account_id or deployment.account_alias:
            mock_validate_account_credentials.assert_called_once_with(
                deployment,
                # context will be a new instance if parallel
                runway_context if not parallel else ANY
            )

    @patch(MODULE + '.merge_dicts')
    @patch(MODULE + '.merge_nested_environment_dicts')
    def test_process_deployments(self, mock_merge_nested_environment_dicts,
                                 mock_merge_dicts, fx_config, monkeypatch,
                                 runway_context):
        """Test _process_deployments."""
        config = fx_config.load('min_required')  # single deployment for tests
        deployment = config.deployments[0]
        monkeypatch.setattr(deployment, 'resolve', MagicMock())
        monkeypatch.setattr(ModulesCommand, 'runway_config', config)
        monkeypatch.setattr(ModulesCommand, '_execute_deployment', MagicMock())

        ModulesCommand()._process_deployments(config.deployments,
                                              runway_context)

        deployment.resolve.assert_called_once_with(runway_context,
                                                   config.variables,
                                                   pre_process=True)
        # pylint: disable=no-member
        ModulesCommand._execute_deployment.assert_has_calls([
            call(deployment, runway_context, region)
            for region in deployment.regions
        ])
        mock_merge_nested_environment_dicts.assert_not_called()
        mock_merge_dicts.assert_not_called()

        copy_env_vars = runway_context.env_vars.copy()
        deployment._env_vars = MagicMock()
        deployment._env_vars.value = {'key': 'val'}
        mock_merge_nested_environment_dicts.return_value = {'state': 'env'}
        mock_merge_dicts.return_value = {'state': 'merged'}
        ModulesCommand()._process_deployments(config.deployments,
                                              runway_context)
        mock_merge_nested_environment_dicts.assert_called_once_with(
            {'key': 'val'},
            env_name=runway_context.env_name,
            env_root=os.getcwd()
        )
        mock_merge_dicts.assert_called_once_with(copy_env_vars,
                                                 {'state': 'env'})
        assert runway_context.env_vars == {'state': 'merged'}
        assert ModulesCommand._execute_deployment.call_count == 2

        ModulesCommand._execute_deployment.reset_mock()
        deployment.modules = []
        ModulesCommand({'--tag': ['something']})._process_deployments(
            config.deployments,
            runway_context
        )
        ModulesCommand._execute_deployment.assert_not_called()

        config = fx_config.load('min_required')
        deployment = config.deployments[0]
        monkeypatch.setattr(deployment, 'resolve', MagicMock())
        deployment._regions = MagicMock()
        deployment._regions.value = []
        with pytest.raises(SystemExit) as excinfo:
            ModulesCommand()._process_deployments(config.deployments,
                                                  runway_context)
        assert excinfo.value.code == 1

    @patch('runway.commands.modules_command.concurrent.futures')
    @pytest.mark.skipif(sys.version_info.major < 3,
                        reason='only supported by python 3')
    @pytest.mark.parametrize('config, use_concurrent', [
        ('simple_parallel_regions.1', True),
        ('simple_parallel_regions.1', False),
        ('simple_parallel_regions.2', True),
        ('simple_parallel_regions.2', False)
    ])
    def test_process_deployments_parallel(self, mock_futures,
                                          config, use_concurrent,
                                          fx_config, monkeypatch,
                                          runway_context):
        """Test _process_deployments with parallel regions."""
        # pylint: disable=no-member
        config = fx_config.load(config)  # single deployment for tests
        deployment = config.deployments[0]
        executor = MagicMock()
        mock_futures.ProcessPoolExecutor.return_value = executor
        runway_context.use_concurrent = use_concurrent
        monkeypatch.setattr(deployment, 'resolve', MagicMock())
        monkeypatch.setattr(ModulesCommand, 'runway_config', config)
        monkeypatch.setattr(ModulesCommand, '_execute_deployment', MagicMock())

        ModulesCommand()._process_deployments(config.deployments,
                                              runway_context)

        deployment.resolve.assert_called_once_with(runway_context,
                                                   config.variables,
                                                   pre_process=True)

        if not use_concurrent:
            ModulesCommand._execute_deployment.assert_called()
            return

        mock_futures.ProcessPoolExecutor.assert_called_once_with(
            max_workers=runway_context.max_concurrent_regions
        )
        executor.submit.has_calls([
            (ModulesCommand._execute_deployment, deployment, runway_context,
             region, True) for region in deployment.parallel_regions
        ])
        mock_futures.wait.called_once()
        assert executor.submit.return_value.result.call_count == \
            len(deployment.parallel_regions)

    @pytest.mark.parametrize('deployment', [('min_required'),
                                            ('min_required_multi')])
    def test_process_modules(self, deployment, fx_deployments, monkeypatch,
                             runway_context):
        """Test _process_modules."""
        # pylint: disable=no-member
        deployment = fx_deployments.load(deployment)
        monkeypatch.setattr(ModulesCommand, '_deploy_module', MagicMock())

        assert not ModulesCommand()._process_modules(deployment, runway_context)
        ModulesCommand._deploy_module.assert_has_calls([
            call(module, deployment, runway_context)
            for module in deployment.modules
        ])

    @patch('runway.commands.modules_command.concurrent.futures')
    @pytest.mark.skipif(sys.version_info.major < 3,
                        reason='only supported by python 3')
    @pytest.mark.parametrize('deployment, use_concurrent', [
        ('simple_parallel_module', True),
        ('simple_parallel_module', False),
    ])
    def test_process_modules_parallel(self, mock_futures, deployment,
                                      use_concurrent, fx_deployments,
                                      monkeypatch, runway_context):
        """Test _process_modules with parallel regions."""
        # pylint: disable=no-member
        deployment = fx_deployments.load(deployment)
        executor = MagicMock()
        mock_futures.ProcessPoolExecutor.return_value = executor
        runway_context.use_concurrent = use_concurrent

        monkeypatch.setattr(ModulesCommand, '_deploy_module', MagicMock())

        assert not ModulesCommand()._process_modules(deployment, runway_context)
        if use_concurrent:
            mock_futures.ProcessPoolExecutor.assert_called_once_with(
                max_workers=runway_context.max_concurrent_modules
            )
            executor.submit.assert_has_calls([
                call(ModulesCommand._deploy_module, x, deployment,
                     runway_context)
                for x in deployment.modules[0].child_modules
            ])
            mock_futures.wait.assert_called_once()
            assert executor.submit.return_value.result.call_count == \
                len(deployment.modules[0].child_modules)
            ModulesCommand._deploy_module.assert_called_once_with(
                deployment.modules[1],
                deployment,
                runway_context
            )
        else:
            ModulesCommand._deploy_module.assert_has_calls([
                call(module, deployment, runway_context)
                for module in deployment.modules[0].child_modules
            ] + [call(deployment.modules[1], deployment, runway_context)])

    def test_reverse_deployments(self, fx_deployments, monkeypatch):
        """Test reverse_deployments."""
        deployment = fx_deployments.load('min_required')
        monkeypatch.setattr(deployment, 'reverse', MagicMock())
        mock_deployments = MagicMock()
        mock_deployments.__iter__.return_value = iter([deployment])

        assert ModulesCommand.reverse_deployments(None) == []
        assert ModulesCommand.reverse_deployments(mock_deployments)
        mock_deployments.reverse.assert_called_once()
        deployment.reverse.assert_called_once()

    @patch(MODULE + '.select_modules_to_run')
    @patch(MODULE + '.get_env')
    @patch(MODULE + '.Context')
    @pytest.mark.parametrize('config, command, cli_args, mock_input', [
        ('min_required', 'deploy', {}, None),
        ('min_required', 'destroy', {}, None),
        ('min_required', 'plan', {}, None),
        ('min_required', 'deploy', {'--tag': ['something']}, None),
        ('min_required', 'destroy', {'--tag': ['something']}, None),
        ('min_required', 'plan', {'--tag': ['something']}, None),
        ('min_required', 'deploy', {}, MagicMock(return_value='y')),
        ('min_required', 'destroy', {}, MagicMock(return_value='y')),
        ('min_required', 'plan', {}, MagicMock(return_value='y')),
        ('min_required', 'deploy', {'--tag': ['something']},
         MagicMock(return_value='y')),
        ('min_required', 'destroy', {'--tag': ['something']},
         MagicMock(return_value='y')),
        ('min_required', 'plan', {'--tag': ['something']},
         MagicMock(return_value='y')),
        ('min_required', 'deploy', {}, MagicMock(return_value='n')),
        ('min_required', 'destroy', {}, MagicMock(return_value='n')),
        ('min_required', 'plan', {}, MagicMock(return_value='n')),
        ('min_required', 'deploy', {'--tag': ['something']},
         MagicMock(return_value='n')),
        ('min_required', 'destroy', {'--tag': ['something']},
         MagicMock(return_value='n')),
        ('min_required', 'plan', {'--tag': ['something']},
         MagicMock(return_value='n'))
    ])
    def test_run(self, mock_context, mock_get_env, mock_select_modules_to_run,
                 config, command, cli_args, mock_input,
                 fx_config, monkeypatch):
        """Test run."""
        config = fx_config.load(config)

        mock_get_env.return_value = 'test'
        mock_context.return_value = mock_context
        mock_context.is_interactive = bool(mock_input)
        mock_context.is_noninteractive = not bool(mock_input)  # True if None
        mock_context.env_vars = {}

        monkeypatch.setattr(MODULE + '.input', mock_input)
        monkeypatch.setattr(ModulesCommand, 'reverse_deployments',
                            MagicMock(return_value=['reversed-deployments']))
        monkeypatch.setattr(ModulesCommand, 'runway_config', config)
        monkeypatch.setattr(ModulesCommand, 'select_deployment_to_run',
                            MagicMock(return_value=['deployment']))
        monkeypatch.setattr(ModulesCommand, '_process_deployments', MagicMock())

        if command == 'destroy' and mock_input and mock_input.return_value != 'y':
            with pytest.raises(SystemExit) as excinfo:
                ModulesCommand(cli_args).run(command=command)
            mock_input.assert_called_once_with('Proceed?: ')
            assert excinfo.value.code == 0
            return  # end here since a lot of the rest will be skipped

        env_vars = {}
        if not mock_input:
            env_vars['CI'] = '1'

        with environ(env_vars):
            ModulesCommand(cli_args).run(command=command)

            mock_get_env.assert_called_once_with(
                os.getcwd(), config.ignore_git_branch,
                prompt_if_unexpected=bool(mock_input)
            )
            mock_context.assert_called_once_with(env_name='test',
                                                 env_region=None,
                                                 env_root=os.getcwd(),
                                                 env_vars=os.environ,
                                                 command=command)

        assert mock_context.env_vars['RUNWAYCONFIG'] == './runway.yml'

        if command == 'destroy' and mock_input:
            mock_input.assert_called_once_with('Proceed?: ')
            ModulesCommand.reverse_deployments.assert_called_once()

        if mock_context.is_noninteractive or cli_args.get('--tag'):
            mock_select_modules_to_run.assert_called()
        else:
            ModulesCommand.select_deployment_to_run.assert_called_once_with(
                config.deployments, command)
            mock_select_modules_to_run.assert_called_once_with(
                'deployment', cli_args.get('--tag'), command,
                mock_context.is_noninteractive, mock_context.env_name
            )
        # pylint: disable=no-member
        ModulesCommand._process_deployments.assert_called_once_with(ANY,
                                                                    mock_context)

    @pytest.mark.parametrize('config, command, mock_input, expected', [
        ('min_required', 'build', None, ['deployment_1']),
        ('min_required', 'destroy', None, ['deployment_1']),
        ('min_required_multi', 'deploy', MagicMock(return_value='1'),
         ['deployment_1']),
        ('min_required_multi', 'destroy', MagicMock(return_value='1'),
         ['deployment_1']),
        ('min_required_multi', 'deploy', MagicMock(return_value='2'),
         ['deployment_2']),
        ('min_required_multi', 'destroy', MagicMock(return_value='2'),
         ['deployment_2']),
        ('min_required_multi', 'deploy', MagicMock(return_value='all'),
         ['deployment_1', 'deployment_2']),
        ('min_required_multi', 'destroy', MagicMock(return_value='all'),
         ['deployment_1', 'deployment_2']),
        ('min_required_multi', 'deploy', MagicMock(return_value=''), 1),
        ('min_required_multi', 'destroy', MagicMock(return_value=''), 1),
    ])
    def test_select_deployment_to_run(self, config, command, mock_input, expected,
                                      fx_config, monkeypatch):
        """Test select_deployment_to_run."""
        config = fx_config.load(config)
        monkeypatch.setattr(MODULE + '.input', mock_input)

        assert ModulesCommand.select_deployment_to_run([], command) == []

        if isinstance(expected, int):
            with pytest.raises(SystemExit) as excinfo:
                assert not ModulesCommand.select_deployment_to_run(
                    config.deployments,
                    command
                )
            assert excinfo.value.code == expected
        else:
            result = ModulesCommand.select_deployment_to_run(
                config.deployments,
                command
            )
            assert [r.name for r in result] == expected
        if mock_input:
            mock_input.assert_called_once_with(
                'Enter number of deployment to run (or "all"): '
            )


@pytest.mark.parametrize('env_def, strict, expected, expected_logs', [
    (True, False, True, ['test_module: explicitly enabled']),
    (False, False, False, ['test_module: skipped; explicitly disabled']),
    (['123456789012/us-east-1'], False, True, []),
    (['123456789012/us-east-2'], False, False,
     ['test_module: skipped; account_id/region mismatch']),
    ('123456789012/us-east-1', False, True, []),
    ('123456789012/us-east-2', False, False,
     ['test_module: skipped; account_id/region mismatch']),
    ({}, False, None,
     ['test_module: environment not defined; module will determine deployment']),
    ({}, True, None,
     ['test_module: environment not defined; module will determine deployment']),
    ({'example': '111111111111/us-east-1'}, False, None,
     ['test_module: environment not in definition; module will determine deployment']),
    ({'example': '111111111111/us-east-1'}, True, False,
     ['test_module: skipped; environment not in definition']),
    ({'test': False}, False, False,
     ['test_module: skipped; explicitly disabled']),
    ({'test': True}, False, True, ['test_module: explicitly enabled']),
    ({'test': '123456789012/us-east-1'}, False, True, []),
    ({'test': '123456789012/us-east-2'}, False, False,
     ['test_module: skipped; account_id/region mismatch']),
    ({'test': '123456789012'}, False, True, []),
    ({'test': '111111111111'}, False, False,
     ['test_module: skipped; account_id/region mismatch']),
    ({'test': 123456789012}, False, True, []),
    ({'test': 111111111111}, False, False,
     ['test_module: skipped; account_id/region mismatch']),
    ({'test': 'us-east-1'}, False, True, []),
    ({'test': 'us-east-2'}, False, False,
     ['test_module: skipped; account_id/region mismatch']),
    ({'test': ['123456789012/us-east-1', '123456789012/us-east-2']}, False,
     True, []),
    ({'test': ['123456789012/us-east-2']}, False, False,
     ['test_module: skipped; account_id/region mismatch']),
    ({'test': ['123456789012', '111111111111']}, False, True, []),
    ({'test': ['111111111111']}, False, False,
     ['test_module: skipped; account_id/region mismatch']),
    ({'test': [123456789012, 111111111111]}, False, True, []),
    ({'test': [111111111111]}, False, False,
     ['test_module: skipped; account_id/region mismatch']),
    ({'test': ['us-east-1', 'us-east-2']}, False, True, []),
    ({'test': ['us-east-2']}, False, False,
     ['test_module: skipped; account_id/region mismatch'])
])
def test_validate_environment(env_def, strict, expected, expected_logs,
                              caplog, runway_context):
    """Test validate_environment."""
    mock_module = MutableMap(name='test_module')
    caplog.set_level(logging.DEBUG, logger='runway')
    assert validate_environment(runway_context, mock_module, env_def, strict) \
        is expected
    # all() does not give an output that can be used for troubleshooting failures
    for log in expected_logs:
        assert log in caplog.messages<|MERGE_RESOLUTION|>--- conflicted
+++ resolved
@@ -1,10 +1,6 @@
 """Tests runway/commands/modules_command.py."""
-<<<<<<< HEAD
 # pylint: disable=no-self-use,protected-access,redefined-outer-name
 import datetime
-=======
-# pylint: disable=no-self-use,redefined-outer-name
->>>>>>> 1b1601d1
 import logging
 import os
 import sys
@@ -14,13 +10,9 @@
 import pytest
 import six
 import yaml
-<<<<<<< HEAD
 from botocore.stub import Stubber
 from mock import ANY, MagicMock, call, patch
 from moto import mock_sts
-=======
-from mock import MagicMock, call, patch
->>>>>>> 1b1601d1
 
 from runway.commands.modules_command import (ModulesCommand,
                                              _deployment_menu_entry,
@@ -35,12 +27,9 @@
                                              validate_account_credentials,
                                              validate_account_id,
                                              validate_environment)
-<<<<<<< HEAD
-from runway.util import environ
-=======
 from runway.config import Config
 from runway.util import MutableMap, environ
->>>>>>> 1b1601d1
+from runway.util import environ
 
 from ..factories import MockBoto3Session
 
