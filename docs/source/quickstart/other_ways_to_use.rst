--- conflicted
+++ resolved
@@ -29,12 +29,4 @@
 
 Docker users can build their own Docker image to run a local Runway
 container or modify this `Dockerfile`_ to build a Runway image to suit specific
-<<<<<<< HEAD
-needs.
-
-.. code-block:: shell
-
-    $ docker run -it --rm onica/runway-quickstart
-=======
-needs.
->>>>>>> c61ddc0a
+needs.