{
    "_meta": {
        "hash": {
            "sha256": "6ca8d7eebd6bb816a78d6530851b1cdef193aaf6cef7d0c2b11461dfc3d5a851"
        },
        "pipfile-spec": 6,
        "requires": {},
        "sources": [
            {
                "name": "pypi",
                "url": "https://pypi.org/simple",
                "verify_ssl": true
            }
        ]
    },
    "default": {
        "alabaster": {
            "hashes": [
                "sha256:446438bdcca0e05bd45ea2de1668c1d9b032e1a9154c2c259092d77031ddd359",
                "sha256:a661d72d58e6ea8a57f7a86e37d86716863ee5e92788398526d58b26a4e4dc02"
            ],
            "version": "==0.7.12"
        },
        "attrs": {
            "hashes": [
                "sha256:08a96c641c3a74e44eb59afb61a24f2cb9f4d7188748e76ba4bb5edfa3cb7d1c",
                "sha256:f7b7ce16570fe9965acd6d30101a28f62fb4a7f9e926b3bbc9b61f8b04247e72"
            ],
            "version": "==19.3.0"
        },
        "awacs": {
            "hashes": [
                "sha256:ede06cb407af50e3bb9681fa3142db95230a1f72c32c817785898681256e8be5"
            ],
            "version": "==0.9.8"
        },
        "aws-sam-translator": {
            "hashes": [
                "sha256:33c5e9a04584a88b2dc730991f7aea52acc4a077a194444e16728dd2be997dc0",
                "sha256:5b31769d271fa6c7e87cde076ce819f9f9c7da324b3880f2cd0f5f5aa837e520",
                "sha256:f2d0585fc7dd071f136b543e9a614945cb80bbd3113a25f260797c126456dd25"
            ],
            "version": "==1.25.0"
        },
        "awscli": {
            "hashes": [
<<<<<<< HEAD
                "sha256:ba5e5ba0eb86455f423a91c8e788a4818e9cc9fe19a690432089d1932f28119d",
                "sha256:def6693c83bec66fab8ee72edcbaef0a6d3ec75094dae4f2699fd05df0f99aa7"
            ],
            "version": "==1.18.97"
=======
                "sha256:30067e5e846b308b99ca87413b240589a3f063cee98257632798cc2282d280ce",
                "sha256:7e0d026ff9e2c2628dc2cbbd42feea053205f55e316f76e79dd9e2018d78b577"
            ],
            "version": "==1.18.93"
>>>>>>> 8563189e
        },
        "babel": {
            "hashes": [
                "sha256:1aac2ae2d0d8ea368fa90906567f5c08463d98ade155c0c4bfedd6a0f7160e38",
                "sha256:d670ea0b10f8b723672d3a6abeb87b565b244da220d76b4dba1b66269ec152d4"
            ],
            "version": "==2.8.0"
        },
        "boto3": {
            "hashes": [
<<<<<<< HEAD
                "sha256:e6ab26155b2f83798218106580ab2b3cd47691e25aba912e0351502eda8d86e0",
                "sha256:f7aa33b382cc9e73ef7f590b885e72732ad2bd9628c5e312c9aeb8ba011c6820"
            ],
            "version": "==1.14.20"
        },
        "botocore": {
            "hashes": [
                "sha256:d1bf8c2085719221683edf54913c6155c68705f26ab4a72c45e4de5176a8cf7b",
                "sha256:e7fee600092b51ca8016c541d5c50a8b39179d5c184ec3fd430400d99ba0c55a"
            ],
            "version": "==1.17.20"
=======
                "sha256:c2a223f4b48782e8b160b2130265e2a66081df111f630a5a384d6909e29a5aa9",
                "sha256:ce5a4ab6af9e993d1864209cbbb6f4812f65fbc57ad6b95e5967d8bf38b1dcfb"
            ],
            "version": "==1.14.16"
        },
        "botocore": {
            "hashes": [
                "sha256:99d995ef99cf77458a661f3fc64e0c3a4ce77ca30facfdf0472f44b2953dd856",
                "sha256:fe0c4f7cd6b67eff3b7cb8dff6709a65d6fca10b7b7449a493b2036915e98b4c"
            ],
            "version": "==1.17.16"
>>>>>>> 8563189e
        },
        "certifi": {
            "hashes": [
                "sha256:5930595817496dd21bb8dc35dad090f1c2cd0adfaf21204bf6732ca5d8ee34d3",
                "sha256:8fc0819f1f30ba15bdb34cceffb9ef04d99f420f68eb75d901e9560b8749fc41"
            ],
            "version": "==2020.6.20"
        },
        "cffi": {
            "hashes": [
                "sha256:001bf3242a1bb04d985d63e138230802c6c8d4db3668fb545fb5005ddf5bb5ff",
                "sha256:00789914be39dffba161cfc5be31b55775de5ba2235fe49aa28c148236c4e06b",
                "sha256:028a579fc9aed3af38f4892bdcc7390508adabc30c6af4a6e4f611b0c680e6ac",
                "sha256:14491a910663bf9f13ddf2bc8f60562d6bc5315c1f09c704937ef17293fb85b0",
                "sha256:1cae98a7054b5c9391eb3249b86e0e99ab1e02bb0cc0575da191aedadbdf4384",
                "sha256:2089ed025da3919d2e75a4d963d008330c96751127dd6f73c8dc0c65041b4c26",
                "sha256:2d384f4a127a15ba701207f7639d94106693b6cd64173d6c8988e2c25f3ac2b6",
                "sha256:337d448e5a725bba2d8293c48d9353fc68d0e9e4088d62a9571def317797522b",
                "sha256:399aed636c7d3749bbed55bc907c3288cb43c65c4389964ad5ff849b6370603e",
                "sha256:3b911c2dbd4f423b4c4fcca138cadde747abdb20d196c4a48708b8a2d32b16dd",
                "sha256:3d311bcc4a41408cf5854f06ef2c5cab88f9fded37a3b95936c9879c1640d4c2",
                "sha256:62ae9af2d069ea2698bf536dcfe1e4eed9090211dbaafeeedf5cb6c41b352f66",
                "sha256:66e41db66b47d0d8672d8ed2708ba91b2f2524ece3dee48b5dfb36be8c2f21dc",
                "sha256:675686925a9fb403edba0114db74e741d8181683dcf216be697d208857e04ca8",
                "sha256:7e63cbcf2429a8dbfe48dcc2322d5f2220b77b2e17b7ba023d6166d84655da55",
                "sha256:8a6c688fefb4e1cd56feb6c511984a6c4f7ec7d2a1ff31a10254f3c817054ae4",
                "sha256:8c0ffc886aea5df6a1762d0019e9cb05f825d0eec1f520c51be9d198701daee5",
                "sha256:95cd16d3dee553f882540c1ffe331d085c9e629499ceadfbda4d4fde635f4b7d",
                "sha256:99f748a7e71ff382613b4e1acc0ac83bf7ad167fb3802e35e90d9763daba4d78",
                "sha256:b8c78301cefcf5fd914aad35d3c04c2b21ce8629b5e4f4e45ae6812e461910fa",
                "sha256:c420917b188a5582a56d8b93bdd8e0f6eca08c84ff623a4c16e809152cd35793",
                "sha256:c43866529f2f06fe0edc6246eb4faa34f03fe88b64a0a9a942561c8e22f4b71f",
                "sha256:cab50b8c2250b46fe738c77dbd25ce017d5e6fb35d3407606e7a4180656a5a6a",
                "sha256:cef128cb4d5e0b3493f058f10ce32365972c554572ff821e175dbc6f8ff6924f",
                "sha256:cf16e3cf6c0a5fdd9bc10c21687e19d29ad1fe863372b5543deaec1039581a30",
                "sha256:e56c744aa6ff427a607763346e4170629caf7e48ead6921745986db3692f987f",
                "sha256:e577934fc5f8779c554639376beeaa5657d54349096ef24abe8c74c5d9c117c3",
                "sha256:f2b0fa0c01d8a0c7483afd9f31d7ecf2d71760ca24499c8697aeb5ca37dc090c"
            ],
            "version": "==1.14.0"
        },
        "cfn-flip": {
            "hashes": [
                "sha256:2bed32a1f4dca26dc64178d52511fd4ef778b5ccbcf32559cac884ace75bde6a"
            ],
            "version": "==1.2.3"
        },
        "cfn-lint": {
            "hashes": [
                "sha256:b29d172a0910f305162e354fd421594ab575ace6431b7b8884c245dfc5064859",
                "sha256:ff9b566bda43a2e74fdd89b57cbf0f76e209e4e666cc4babe7c96cbd3fb56bfe"
            ],
            "version": "==0.33.2"
        },
        "chardet": {
            "hashes": [
                "sha256:84ab92ed1c4d4f16916e05906b6b75a6c0fb5db821cc65e70cbd64a3e2a5eaae",
                "sha256:fc323ffcaeaed0e0a02bf4d117757b98aed530d9ed4531e3e15460124c106691"
            ],
            "version": "==3.0.4"
        },
        "click": {
            "hashes": [
                "sha256:d2b5255c7c6349bc1bd1e59e08cd12acbbd63ce649f2588755783aa94dfb6b1a",
                "sha256:dacca89f4bfadd5de3d7489b7c8a566eee0d3676333fbb50030263894c38c0dc"
            ],
            "version": "==7.1.2"
        },
        "colorama": {
            "hashes": [
                "sha256:7d73d2a99753107a36ac6b455ee49046802e59d9d076ef8e47b61499fa29afff",
                "sha256:e96da0d330793e2cb9485e9ddfd918d456036c7149416295932478192f4436a1"
            ],
            "markers": "python_version != '3.4'",
            "version": "==0.4.3"
        },
        "coloredlogs": {
            "hashes": [
                "sha256:346f58aad6afd48444c2468618623638dadab76e4e70d5e10822676f2d32226a",
                "sha256:a1fab193d2053aa6c0a97608c4342d031f1f93a3d1218432c59322441d31a505"
            ],
            "version": "==14.0"
        },
        "cryptography": {
            "hashes": [
                "sha256:091d31c42f444c6f519485ed528d8b451d1a0c7bf30e8ca583a0cac44b8a0df6",
                "sha256:18452582a3c85b96014b45686af264563e3e5d99d226589f057ace56196ec78b",
                "sha256:1dfa985f62b137909496e7fc182dac687206d8d089dd03eaeb28ae16eec8e7d5",
                "sha256:1e4014639d3d73fbc5ceff206049c5a9a849cefd106a49fa7aaaa25cc0ce35cf",
                "sha256:22e91636a51170df0ae4dcbd250d318fd28c9f491c4e50b625a49964b24fe46e",
                "sha256:3b3eba865ea2754738616f87292b7f29448aec342a7c720956f8083d252bf28b",
                "sha256:651448cd2e3a6bc2bb76c3663785133c40d5e1a8c1a9c5429e4354201c6024ae",
                "sha256:726086c17f94747cedbee6efa77e99ae170caebeb1116353c6cf0ab67ea6829b",
                "sha256:844a76bc04472e5135b909da6aed84360f522ff5dfa47f93e3dd2a0b84a89fa0",
                "sha256:88c881dd5a147e08d1bdcf2315c04972381d026cdb803325c03fe2b4a8ed858b",
                "sha256:96c080ae7118c10fcbe6229ab43eb8b090fccd31a09ef55f83f690d1ef619a1d",
                "sha256:a0c30272fb4ddda5f5ffc1089d7405b7a71b0b0f51993cb4e5dbb4590b2fc229",
                "sha256:bb1f0281887d89617b4c68e8db9a2c42b9efebf2702a3c5bf70599421a8623e3",
                "sha256:c447cf087cf2dbddc1add6987bbe2f767ed5317adb2d08af940db517dd704365",
                "sha256:c4fd17d92e9d55b84707f4fd09992081ba872d1a0c610c109c18e062e06a2e55",
                "sha256:d0d5aeaedd29be304848f1c5059074a740fa9f6f26b84c5b63e8b29e73dfc270",
                "sha256:daf54a4b07d67ad437ff239c8a4080cfd1cc7213df57d33c97de7b4738048d5e",
                "sha256:e993468c859d084d5579e2ebee101de8f5a27ce8e2159959b6673b418fd8c785",
                "sha256:f118a95c7480f5be0df8afeb9a11bd199aa20afab7a96bcf20409b411a3a85f0"
            ],
            "version": "==2.9.2"
        },
        "decorator": {
            "hashes": [
                "sha256:41fa54c2a0cc4ba648be4fd43cff00aedf5b9465c9bf18d64325bc225f08f760",
                "sha256:e3a62f0520172440ca0dcc823749319382e377f37f140a0b99ef45fecb84bfe7"
            ],
            "version": "==4.4.2"
        },
        "docker": {
            "hashes": [
                "sha256:03a46400c4080cb6f7aa997f881ddd84fef855499ece219d75fbdb53289c17ab",
                "sha256:26eebadce7e298f55b76a88c4f8802476c5eaddbdbe38dbc6cce8781c47c9b54"
            ],
            "version": "==4.2.2"
        },
        "docutils": {
            "hashes": [
                "sha256:6c4f696463b79f1fb8ba0c594b63840ebd41f059e92b31957c46b74a4599b6d0",
                "sha256:9e4d7ecfc600058e07ba661411a2b7de2fd0fafa17d1a7f7361cd47b1175c827",
                "sha256:a2aeea129088da402665e92e0b25b04b073c04b2dce4ab65caaa38b7ce2e1a99"
            ],
            "version": "==0.15.2"
        },
        "formic2": {
            "hashes": [
                "sha256:0897c188b7d182525de12bc9c0c1472b88856a9d87884f7c38717f8393366c61",
                "sha256:21bedd18fbd9010638b7449c7ce008b424a5f8835c224b81fbd07f666bfc6808",
                "sha256:94abc00d86403585ad4991dd59a66cadbc9a49143e965e20319d1e44ef030a87"
            ],
            "version": "==1.0.3"
        },
        "future": {
            "hashes": [
                "sha256:b1bead90b70cf6ec3f0710ae53a525360fa360d306a86583adc6bf83a4db537d"
            ],
            "index": "pypi",
            "version": "==0.18.2"
        },
        "gitdb": {
            "hashes": [
                "sha256:91f36bfb1ab7949b3b40e23736db18231bf7593edada2ba5c3a174a7b23657ac",
                "sha256:c9e1f2d0db7ddb9a704c2a0217be31214e91a4fe1dea1efad19ae42ba0c285c9"
            ],
            "version": "==4.0.5"
        },
        "gitpython": {
            "hashes": [
                "sha256:2db287d71a284e22e5c2846042d0602465c7434d910406990d5b74df4afb0858",
                "sha256:fa3b92da728a457dd75d62bb5f3eb2816d99a7fe6c67398e260637a40e3fafb5"
            ],
            "version": "==3.1.7"
        },
        "humanfriendly": {
            "hashes": [
                "sha256:bf52ec91244819c780341a3438d5d7b09f431d3f113a475147ac9b7b167a3d12",
                "sha256:e78960b31198511f45fd455534ae7645a6207d33e512d2e842c766d15d9c8080"
            ],
            "version": "==8.2"
        },
        "idna": {
            "hashes": [
                "sha256:b307872f855b18632ce0c21c5e45be78c0ea7ae4c15c828c20788b26921eb3f6",
                "sha256:b97d804b1e9b523befed77c48dacec60e6dcb0b5391d57af6a65a312a90648c0"
            ],
            "version": "==2.10"
        },
        "imagesize": {
            "hashes": [
                "sha256:6965f19a6a2039c7d48bca7dba2473069ff854c36ae6f19d2cde309d998228a1",
                "sha256:b1f6b5a4eab1f73479a50fb79fcf729514a900c341d8503d62a62dbc4127a2b1"
            ],
            "version": "==1.2.0"
        },
        "importlib-metadata": {
            "hashes": [
                "sha256:90bb658cdbbf6d1735b6341ce708fc7024a3e14e99ffdc5783edea9f9b077f83",
                "sha256:dc15b2969b4ce36305c51eebe62d418ac7791e9a157911d58bfb1f9ccd8e2070"
            ],
            "markers": "python_version < '3.8'",
            "version": "==1.7.0"
        },
        "jinja2": {
            "hashes": [
                "sha256:89aab215427ef59c34ad58735269eb58b1a5808103067f7bb9d5836c651b3bb0",
                "sha256:f0a4641d3cf955324a89c04f3d94663aa4d638abe8f733ecd3582848e1c37035"
            ],
            "version": "==2.11.2"
        },
        "jmespath": {
            "hashes": [
                "sha256:b85d0567b8666149a93172712e68920734333c0ce7e89b78b3e987f71e5ed4f9",
                "sha256:cdf6525904cc597730141d61b36f2e4b8ecc257c420fa2f4549bac2c2d0cb72f"
            ],
            "version": "==0.10.0"
        },
        "jsonpatch": {
            "hashes": [
                "sha256:83ff23119b336ea2feffa682307eb7269b58097b4e88c089a4950d946442db16",
                "sha256:e45df18b0ab7df1925f20671bbc3f6bd0b4b556fb4b9c5d97684b0a7eac01744"
            ],
            "markers": "python_version != '3.4'",
            "version": "==1.26"
        },
        "jsonpointer": {
            "hashes": [
                "sha256:c192ba86648e05fdae4f08a17ec25180a9aef5008d973407b581798a83975362",
                "sha256:ff379fa021d1b81ab539f5ec467c7745beb1a5671463f9dcc2b2d458bd361c1e"
            ],
            "version": "==2.0"
        },
        "jsonschema": {
            "hashes": [
                "sha256:4e5b3cf8216f577bee9ce139cbe72eca3ea4f292ec60928ff24758ce626cd163",
                "sha256:c8a85b28d377cc7737e46e2d9f2b4f44ee3c0e1deac6bf46ddefc7187d30797a"
            ],
            "version": "==3.2.0"
        },
        "junit-xml": {
            "hashes": [
                "sha256:ec5ca1a55aefdd76d28fcc0b135251d156c7106fa979686a4b48d62b761b4732"
            ],
            "version": "==1.9"
        },
        "markupsafe": {
            "hashes": [
                "sha256:00bc623926325b26bb9605ae9eae8a215691f33cae5df11ca5424f06f2d1f473",
                "sha256:09027a7803a62ca78792ad89403b1b7a73a01c8cb65909cd876f7fcebd79b161",
                "sha256:09c4b7f37d6c648cb13f9230d847adf22f8171b1ccc4d5682398e77f40309235",
                "sha256:1027c282dad077d0bae18be6794e6b6b8c91d58ed8a8d89a89d59693b9131db5",
                "sha256:13d3144e1e340870b25e7b10b98d779608c02016d5184cfb9927a9f10c689f42",
                "sha256:24982cc2533820871eba85ba648cd53d8623687ff11cbb805be4ff7b4c971aff",
                "sha256:29872e92839765e546828bb7754a68c418d927cd064fd4708fab9fe9c8bb116b",
                "sha256:43a55c2930bbc139570ac2452adf3d70cdbb3cfe5912c71cdce1c2c6bbd9c5d1",
                "sha256:46c99d2de99945ec5cb54f23c8cd5689f6d7177305ebff350a58ce5f8de1669e",
                "sha256:500d4957e52ddc3351cabf489e79c91c17f6e0899158447047588650b5e69183",
                "sha256:535f6fc4d397c1563d08b88e485c3496cf5784e927af890fb3c3aac7f933ec66",
                "sha256:596510de112c685489095da617b5bcbbac7dd6384aeebeda4df6025d0256a81b",
                "sha256:62fe6c95e3ec8a7fad637b7f3d372c15ec1caa01ab47926cfdf7a75b40e0eac1",
                "sha256:6788b695d50a51edb699cb55e35487e430fa21f1ed838122d722e0ff0ac5ba15",
                "sha256:6dd73240d2af64df90aa7c4e7481e23825ea70af4b4922f8ede5b9e35f78a3b1",
                "sha256:717ba8fe3ae9cc0006d7c451f0bb265ee07739daf76355d06366154ee68d221e",
                "sha256:79855e1c5b8da654cf486b830bd42c06e8780cea587384cf6545b7d9ac013a0b",
                "sha256:7c1699dfe0cf8ff607dbdcc1e9b9af1755371f92a68f706051cc8c37d447c905",
                "sha256:88e5fcfb52ee7b911e8bb6d6aa2fd21fbecc674eadd44118a9cc3863f938e735",
                "sha256:8defac2f2ccd6805ebf65f5eeb132adcf2ab57aa11fdf4c0dd5169a004710e7d",
                "sha256:98c7086708b163d425c67c7a91bad6e466bb99d797aa64f965e9d25c12111a5e",
                "sha256:9add70b36c5666a2ed02b43b335fe19002ee5235efd4b8a89bfcf9005bebac0d",
                "sha256:9bf40443012702a1d2070043cb6291650a0841ece432556f784f004937f0f32c",
                "sha256:ade5e387d2ad0d7ebf59146cc00c8044acbd863725f887353a10df825fc8ae21",
                "sha256:b00c1de48212e4cc9603895652c5c410df699856a2853135b3967591e4beebc2",
                "sha256:b1282f8c00509d99fef04d8ba936b156d419be841854fe901d8ae224c59f0be5",
                "sha256:b2051432115498d3562c084a49bba65d97cf251f5a331c64a12ee7e04dacc51b",
                "sha256:ba59edeaa2fc6114428f1637ffff42da1e311e29382d81b339c1817d37ec93c6",
                "sha256:c8716a48d94b06bb3b2524c2b77e055fb313aeb4ea620c8dd03a105574ba704f",
                "sha256:cd5df75523866410809ca100dc9681e301e3c27567cf498077e8551b6d20e42f",
                "sha256:cdb132fc825c38e1aeec2c8aa9338310d29d337bebbd7baa06889d09a60a1fa2",
                "sha256:e249096428b3ae81b08327a63a485ad0878de3fb939049038579ac0ef61e17e7",
                "sha256:e8313f01ba26fbbe36c7be1966a7b7424942f670f38e666995b88d012765b9be"
            ],
            "version": "==1.1.1"
        },
        "more-itertools": {
            "hashes": [
                "sha256:68c70cc7167bdf5c7c9d8f6954a7837089c6a36bf565383919bb595efb8a17e5",
                "sha256:b78134b2063dd214000685165d81c154522c3ee0a1c0d4d113c80361c234c5a2"
            ],
            "version": "==8.4.0"
        },
        "networkx": {
            "hashes": [
                "sha256:cdfbf698749a5014bf2ed9db4a07a5295df1d3a53bf80bf3cbd61edf9df05fa1",
                "sha256:f8f4ff0b6f96e4f9b16af6b84622597b5334bf9cae8cf9b2e42e7985d5c95c64"
            ],
            "markers": "python_version >= '3.5'",
            "version": "==2.4"
        },
        "packaging": {
            "hashes": [
                "sha256:4357f74f47b9c12db93624a82154e9b120fa8293699949152b22065d556079f8",
                "sha256:998416ba6962ae7fbd6596850b80e17859a5753ba17c32284f67bfff33784181"
            ],
            "version": "==20.4"
        },
        "pathspec": {
            "hashes": [
                "sha256:7d91249d21749788d07a2d0f94147accd8f845507400749ea19c1ec9054a12b0",
                "sha256:da45173eb3a6f2a5a487efba21f050af2b41948be6ab52b6a1e3ff22bb8b7061"
            ],
            "version": "==0.8.0"
        },
        "pbr": {
            "hashes": [
                "sha256:07f558fece33b05caf857474a366dfcc00562bca13dd8b47b2b3e22d9f9bf55c",
                "sha256:579170e23f8e0c2f24b0de612f71f648eccb79fb1322c814ae6b3c07b5ba23e8"
            ],
            "version": "==5.4.5"
        },
        "pyasn1": {
            "hashes": [
                "sha256:39c7e2ec30515947ff4e87fb6f456dfc6e84857d34be479c9d4a4ba4bf46aa5d",
                "sha256:aef77c9fb94a3ac588e87841208bdec464471d9871bd5050a287cc9a475cd0ba"
            ],
            "version": "==0.4.8"
        },
        "pycparser": {
            "hashes": [
                "sha256:2d475327684562c3a96cc71adf7dc8c4f0565175cf86b6d7a404ff4c771f15f0",
                "sha256:7582ad22678f0fcd81102833f60ef8d0e57288b6b5fb00323d101be910e35705"
            ],
            "version": "==2.20"
        },
        "pygments": {
            "hashes": [
                "sha256:647344a061c249a3b74e230c739f434d7ea4d8b1d5f3721bc0f3558049b38f44",
                "sha256:ff7a40b4860b727ab48fad6360eb351cc1b33cbf9b15a0f689ca5353e9463324"
            ],
            "version": "==2.6.1"
        },
        "pyhcl": {
            "hashes": [
                "sha256:2d9b9dcdf1023d812bfed561ba72c99104c5b3f52e558d595130a44ce081b003"
            ],
            "version": "==0.4.4"
        },
        "pyopenssl": {
            "hashes": [
                "sha256:621880965a720b8ece2f1b2f54ea2071966ab00e2970ad2ce11d596102063504",
                "sha256:9a24494b2602aaf402be5c9e30a0b82d4a5c67528fe8fb475e3f3bc00dd69507"
            ],
            "version": "==19.1.0"
        },
        "pyparsing": {
            "hashes": [
                "sha256:c203ec8783bf771a155b207279b9bccb8dea02d8f0c9e5f8ead507bc3246ecc1",
                "sha256:ef9d7589ef3c200abe66653d3f1ab1033c3c419ae9b9bdb1240a85b024efc88b"
            ],
            "version": "==2.4.7"
        },
        "pyrsistent": {
            "hashes": [
                "sha256:28669905fe725965daa16184933676547c5bb40a5153055a8dee2a4bd7933ad3"
            ],
            "version": "==0.16.0"
        },
        "python-dateutil": {
            "hashes": [
                "sha256:73ebfe9dbf22e832286dafa60473e4cd239f8592f699aa5adaf10050e6e1823c",
                "sha256:75bb3f31ea686f1197762692a9ee6a7550b59fc6ca3a1f4b5d7e32fb98e2da2a"
            ],
            "version": "==2.8.1"
        },
        "pytz": {
            "hashes": [
                "sha256:a494d53b6d39c3c6e44c3bec237336e14305e4f29bbf800b599253057fbb79ed",
                "sha256:c35965d010ce31b23eeb663ed3cc8c906275d6be1a34393a1d73a41febf4a048"
            ],
            "version": "==2020.1"
        },
        "pyyaml": {
            "hashes": [
                "sha256:0e7f69397d53155e55d10ff68fdfb2cf630a35e6daf65cf0bdeaf04f127c09dc",
                "sha256:2e9f0b7c5914367b0916c3c104a024bb68f269a486b9d04a2e8ac6f6597b7803",
                "sha256:35ace9b4147848cafac3db142795ee42deebe9d0dad885ce643928e88daebdcc",
                "sha256:38a4f0d114101c58c0f3a88aeaa44d63efd588845c5a2df5290b73db8f246d15",
                "sha256:483eb6a33b671408c8529106df3707270bfacb2447bf8ad856a4b4f57f6e3075",
                "sha256:4b6be5edb9f6bb73680f5bf4ee08ff25416d1400fbd4535fe0069b2994da07cd",
                "sha256:7f38e35c00e160db592091751d385cd7b3046d6d51f578b29943225178257b31",
                "sha256:8100c896ecb361794d8bfdb9c11fce618c7cf83d624d73d5ab38aef3bc82d43f",
                "sha256:c0ee8eca2c582d29c3c2ec6e2c4f703d1b7f1fb10bc72317355a746057e7346c",
                "sha256:e4c015484ff0ff197564917b4b4246ca03f411b9bd7f16e02a2f586eb48b6d04",
                "sha256:ebc4ed52dcc93eeebeae5cf5deb2ae4347b3a81c3fa12b0b8c976544829396a4"
            ],
            "markers": "python_version != '3.4'",
            "version": "==5.2"
        },
        "requests": {
            "hashes": [
                "sha256:b3559a131db72c33ee969480840fff4bb6dd111de7dd27c8ee1f820f4f00231b",
                "sha256:fe75cc94a9443b9246fc7049224f75604b113c36acb93f87b80ed42c44cbb898"
            ],
            "version": "==2.24.0"
        },
        "rsa": {
            "hashes": [
                "sha256:35c5b5f6675ac02120036d97cf96f1fde4d49670543db2822ba5015e21a18032",
                "sha256:4d409f5a7d78530a4a2062574c7bd80311bc3af29b364e293aa9b03eea77714f"
            ],
            "markers": "python_version != '3.4'",
            "version": "==4.5"
        },
        "runway": {
            "editable": true,
            "path": "./.."
        },
        "s3transfer": {
            "hashes": [
                "sha256:2482b4259524933a022d59da830f51bd746db62f047d6eb213f2f8855dcb8a13",
                "sha256:921a37e2aefc64145e7b73d50c71bb4f26f46e4c9f414dc648c6245ff92cf7db"
            ],
            "version": "==0.3.3"
        },
        "schematics": {
            "hashes": [
                "sha256:d9798a9ba0e1e1f2bde4a15780baa95ed66f748fa52d22bb89893d66ad0fac55",
                "sha256:eaecac4ae5a86faa111f16befa26510bc66dc093c52df200f3aad54459e39640"
            ],
            "version": "==2.0.1"
        },
        "send2trash": {
            "hashes": [
                "sha256:60001cc07d707fe247c94f74ca6ac0d3255aabcb930529690897ca2a39db28b2",
                "sha256:f1691922577b6fa12821234aeb57599d887c4900b9ca537948d2dac34aea888b"
            ],
            "version": "==1.5.0"
        },
        "six": {
            "hashes": [
                "sha256:30639c035cdb23534cd4aa2dd52c3bf48f06e5f4a941509c8bafd8ce11080259",
                "sha256:8b74bedcbbbaca38ff6d7491d76f2b06b3592611af620f8426e82dddb04a5ced"
            ],
            "version": "==1.15.0"
        },
        "smmap": {
            "hashes": [
                "sha256:54c44c197c819d5ef1991799a7e30b662d1e520f2ac75c9efbeb54a742214cf4",
                "sha256:9c98bbd1f9786d22f14b3d4126894d56befb835ec90cef151af566c7e19b5d24"
            ],
            "version": "==3.0.4"
        },
        "snowballstemmer": {
            "hashes": [
                "sha256:209f257d7533fdb3cb73bdbd24f436239ca3b2fa67d56f6ff88e86be08cc5ef0",
                "sha256:df3bac3df4c2c01363f3dd2cfa78cce2840a79b9f1c2d2de9ce8d31683992f52"
            ],
            "version": "==2.0.0"
        },
        "sphinx": {
            "hashes": [
                "sha256:b4c750d546ab6d7e05bdff6ac24db8ae3e8b8253a3569b754e445110a0a12b66",
                "sha256:fc312670b56cb54920d6cc2ced455a22a547910de10b3142276495ced49231cb"
            ],
            "index": "pypi",
            "version": "==2.4.4"
        },
        "sphinx-rtd-theme": {
            "hashes": [
                "sha256:02f02a676d6baabb758a20c7a479d58648e0f64f13e07d1b388e9bb2afe86a09",
                "sha256:d0f6bc70f98961145c5b0e26a992829363a197321ba571b31b24ea91879e0c96"
            ],
            "index": "pypi",
            "version": "==0.4.2"
        },
        "sphinxcontrib-apidoc": {
            "hashes": [
                "sha256:6671a46b2c6c5b0dca3d8a147849d159065e50443df79614f921b42fbd15cb09",
                "sha256:729bf592cf7b7dd57c4c05794f732dc026127275d785c2a5494521fdde773fb9"
            ],
            "index": "pypi",
            "version": "==0.3.0"
        },
        "sphinxcontrib-applehelp": {
            "hashes": [
                "sha256:806111e5e962be97c29ec4c1e7fe277bfd19e9652fb1a4392105b43e01af885a",
                "sha256:a072735ec80e7675e3f432fcae8610ecf509c5f1869d17e2eecff44389cdbc58"
            ],
            "version": "==1.0.2"
        },
        "sphinxcontrib-devhelp": {
            "hashes": [
                "sha256:8165223f9a335cc1af7ffe1ed31d2871f325254c0423bc0c4c7cd1c1e4734a2e",
                "sha256:ff7f1afa7b9642e7060379360a67e9c41e8f3121f2ce9164266f61b9f4b338e4"
            ],
            "version": "==1.0.2"
        },
        "sphinxcontrib-htmlhelp": {
            "hashes": [
                "sha256:3c0bc24a2c41e340ac37c85ced6dafc879ab485c095b1d65d2461ac2f7cca86f",
                "sha256:e8f5bb7e31b2dbb25b9cc435c8ab7a79787ebf7f906155729338f3156d93659b"
            ],
            "version": "==1.0.3"
        },
        "sphinxcontrib-jsmath": {
            "hashes": [
                "sha256:2ec2eaebfb78f3f2078e73666b1415417a116cc848b72e5172e596c871103178",
                "sha256:a9925e4a4587247ed2191a22df5f6970656cb8ca2bd6284309578f2153e0c4b8"
            ],
            "version": "==1.0.1"
        },
        "sphinxcontrib-qthelp": {
            "hashes": [
                "sha256:4c33767ee058b70dba89a6fc5c1892c0d57a54be67ddd3e7875a18d14cba5a72",
                "sha256:bd9fc24bcb748a8d51fd4ecaade681350aa63009a347a8c14e637895444dfab6"
            ],
            "version": "==1.0.3"
        },
        "sphinxcontrib-serializinghtml": {
            "hashes": [
                "sha256:eaa0eccc86e982a9b939b2b82d12cc5d013385ba5eadcc7e4fed23f4405f77bc",
                "sha256:f242a81d423f59617a8e5cf16f5d4d74e28ee9a66f9e5b637a18082991db5a9a"
            ],
            "version": "==1.1.4"
        },
        "troposphere": {
            "hashes": [
                "sha256:e6f0883022a660d4096264496db0bceb2655f0b032bddb908525f98ec0958647"
            ],
            "version": "==2.6.2"
        },
        "urllib3": {
            "hashes": [
                "sha256:2393a695cd12afedd0dcb26fe5d50d0cf248e5a66f75dbd89a3d4eb333a61af4",
                "sha256:a637e5fae88995b256e3409dc4d52c2e2e0ba32c42a6365fee8bbd2238de3cfb"
            ],
            "markers": "python_version != '3.4'",
            "version": "==1.24.3"
        },
        "websocket-client": {
            "hashes": [
                "sha256:0fc45c961324d79c781bab301359d5a1b00b13ad1b10415a4780229ef71a5549",
                "sha256:d735b91d6d1692a6a181f2a8c9e0238e5f6373356f561bb9dc4c7af36f452010"
            ],
            "version": "==0.57.0"
        },
        "yamllint": {
            "hashes": [
                "sha256:0fa69bf8a86182b7fe14918bdd3a30354c869966bbc7cbfff176af71bda9c806",
                "sha256:59f3ff77f44e7f46be6aecdb985830f73a1c51e290b7082a7d38c2ae1940f4a9"
            ],
            "version": "==1.23.0"
        },
        "zgitignore": {
            "hashes": [
                "sha256:2e4d085114cc2c35191f1a1defee64c2ffa791b6763338c0e10ad57a25d2f0a4"
            ],
            "version": "==1.0.0"
        },
        "zipp": {
            "hashes": [
                "sha256:8dda78f06bd1674bd8720df8a50bb47b6e1233c503a4eed8e7810686bde37656",
                "sha256:d38fbe01bbf7a3593a32bc35a9c4453c32bc42b98c377f9bff7e9f8da157786c"
            ],
            "version": "==1.0.0"
        }
    },
    "develop": {}
}<|MERGE_RESOLUTION|>--- conflicted
+++ resolved
@@ -44,17 +44,10 @@
         },
         "awscli": {
             "hashes": [
-<<<<<<< HEAD
                 "sha256:ba5e5ba0eb86455f423a91c8e788a4818e9cc9fe19a690432089d1932f28119d",
                 "sha256:def6693c83bec66fab8ee72edcbaef0a6d3ec75094dae4f2699fd05df0f99aa7"
             ],
             "version": "==1.18.97"
-=======
-                "sha256:30067e5e846b308b99ca87413b240589a3f063cee98257632798cc2282d280ce",
-                "sha256:7e0d026ff9e2c2628dc2cbbd42feea053205f55e316f76e79dd9e2018d78b577"
-            ],
-            "version": "==1.18.93"
->>>>>>> 8563189e
         },
         "babel": {
             "hashes": [
@@ -65,7 +58,6 @@
         },
         "boto3": {
             "hashes": [
-<<<<<<< HEAD
                 "sha256:e6ab26155b2f83798218106580ab2b3cd47691e25aba912e0351502eda8d86e0",
                 "sha256:f7aa33b382cc9e73ef7f590b885e72732ad2bd9628c5e312c9aeb8ba011c6820"
             ],
@@ -77,19 +69,6 @@
                 "sha256:e7fee600092b51ca8016c541d5c50a8b39179d5c184ec3fd430400d99ba0c55a"
             ],
             "version": "==1.17.20"
-=======
-                "sha256:c2a223f4b48782e8b160b2130265e2a66081df111f630a5a384d6909e29a5aa9",
-                "sha256:ce5a4ab6af9e993d1864209cbbb6f4812f65fbc57ad6b95e5967d8bf38b1dcfb"
-            ],
-            "version": "==1.14.16"
-        },
-        "botocore": {
-            "hashes": [
-                "sha256:99d995ef99cf77458a661f3fc64e0c3a4ce77ca30facfdf0472f44b2953dd856",
-                "sha256:fe0c4f7cd6b67eff3b7cb8dff6709a65d6fca10b7b7449a493b2036915e98b4c"
-            ],
-            "version": "==1.17.16"
->>>>>>> 8563189e
         },
         "certifi": {
             "hashes": [
