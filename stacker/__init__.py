<<<<<<< HEAD
__version__ = "1.0.0a4"
=======
__version__ = "0.8.5"
>>>>>>> 0cf1df67
<|MERGE_RESOLUTION|>--- conflicted
+++ resolved
@@ -1,5 +1 @@
-<<<<<<< HEAD
-__version__ = "1.0.0a4"
-=======
-__version__ = "0.8.5"
->>>>>>> 0cf1df67
+__version__ = "1.0.0a5"