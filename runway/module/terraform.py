"""Terraform module."""
import json
import logging
import re
import subprocess
import sys

import hcl
import six
from send2trash import send2trash

from .._logging import PrefixAdaptor
from ..cfngin.lookups.handlers.output import deconstruct
from ..env_mgr.tfenv import TFEnvManager
<<<<<<< HEAD
from ..util import DOC_SITE, cached_property, change_dir, find_cfn_output, which
=======
from ..util import DOC_SITE, cached_property, find_cfn_output, which
>>>>>>> 2d75714c
from . import ModuleOptions, RunwayModule, run_module_command

if sys.version_info[0] > 2:  # TODO remove after droping python 2
    from pathlib import Path  # pylint: disable=E
else:
    from pathlib2 import Path  # pylint: disable=E

FAILED_INIT_FILENAME = '.init_failed'
LOGGER = logging.getLogger(__name__)


def gen_workspace_tfvars_files(environment, region):
    """Generate possible Terraform workspace tfvars filenames."""
    return [
        # Give preference to explicit environment-region files
        "%s-%s.tfvars" % (environment, region),
        # Fallback to environment name only
        "%s.tfvars" % environment
    ]


def update_env_vars_with_tf_var_values(os_env_vars, tf_vars):
    """Return os_env_vars with TF_VAR_ values for each tf_var."""
    # https://www.terraform.io/docs/commands/environment-variables.html#tf_var_name
    for (key, val) in tf_vars.items():
        if isinstance(val, dict):
            os_env_vars["TF_VAR_%s" % key] = "{ %s }" % str(
                # e.g. TF_VAR_map='{ foo = "bar", baz = "qux" }'
                ', '.join([nestedkey + ' = "' + nestedval + '"'
                           for (nestedkey, nestedval) in val.items()])
            )
        elif isinstance(val, list):
            os_env_vars["TF_VAR_%s" % key] = json.dumps(val)
        else:
            os_env_vars["TF_VAR_%s" % key] = val
    return os_env_vars


class Terraform(RunwayModule):
    """Terraform Runway Module."""

    def __init__(self, context, path, options=None):
        """Instantiate class.

        Args:
            context (Context): Runway context object.
            path (Union[str, Path]): Path to the module.
            options (Dict[str, Dict[str, Any]]): Everything in the module
                definition merged with applicable values from the deployment
                definition.

        """
        options = options or {}
        super(Terraform, self).__init__(context.copy(), path, options)
        del self.options  # remove the attr set by the parent class

        # logger needs to be created here to use the correct logger
        self.logger = PrefixAdaptor(self.name, LOGGER)
        self.path = path if isinstance(self.path, Path) else Path(self.path)

        self._raw_path = Path(options.pop('path')) if options.get('path') else None
        self.environments = options.pop('environments', {})
        self.options = TerraformOptions.parse(
            context, self.path, **options.pop('options', {})
        )
        self.parameters = options.pop('parameters', {})
        self.required_workspace = self.options.workspace or self.context.env.name

        for k, v in options.items():
            setattr(self, k, v)

    @cached_property
    def auto_tfvars(self):
        """Return auto.tfvars file if one is being used."""
        file_path = self.path / 'runway-parameters.auto.tfvars.json'
        if self.parameters and self.options.write_auto_tfvars:
            try:
                if self.tfenv.current_version:
                    current_version = tuple(
                        int(i) for i in self.tfenv.current_version.split('.')
                    )
                    if current_version < (0, 10):
                        self.logger.warning(
                            'Terraform version does not support the use of '
                            '*.auto.tfvars; some variables may be missing'
                        )
            except Exception:  # pylint: disable=broad-except
                self.logger.debug('unable to parse current version',
                                  exc_info=True)
            file_path.write_text(six.u(json.dumps(self.parameters, indent=4)))
        return file_path

    @cached_property
    def current_workspace(self):
        """Wrap "terraform_workspace_show" to cache the value.

        Returns:
            str: The currently active Terraform workspace.

        """
        return self.terraform_workspace_show()

    @cached_property
    def env_file(self):
        """Find the environment file for the module.

        Returns:
            Path: Path object for the environment file that was found.

        """
        result = []
        for name in gen_workspace_tfvars_files(self.context.env.name,
                                               self.context.env.aws_region):
            test_path = self.path / name
            if test_path.is_file():
                result.append('-var-file=' + test_path.name)
                break  # stop looking if one is found
        return result

    @property
    def skip(self):
        """Determine if the module should be skipped.

        Returns:
            bool: To skip, or not to skip, that is the question.

        """
        if self.parameters or self.env_file:
            return False
        self.logger.info(
            'skipped; tfvars file for this environmet/region not found '
            'and no parameters provided -- looking for one of: %s',
            ', '.join(gen_workspace_tfvars_files(
                self.context.env.name,
                self.context.env.aws_region
            ))
        )
        return True

    @cached_property
    def tfenv(self):
        """Terraform environmet manager."""
        return TFEnvManager(self.path)

    @cached_property
    def tf_bin(self):
        """Path to Terraform binary."""
        try:
            return self.tfenv.install(self.options.version)
        except ValueError:
            self.logger.debug('terraform install failed', exc_info=True)
            self.logger.verbose(
                'terraform version not specified; resorting to global install'
            )
            if which('terraform'):
                return 'terraform'
        self.logger.error(
            'terraform not available and a version to install not specified'
        )
        self.logger.error(
            'learn how to use Runway to manage Terraform versions at '
            '%s/page/terraform/advanced_features.html#version-management',
            DOC_SITE
        )
        sys.exit(1)

    def cleanup_failed_init(self):
        """Cleanup a failed "terraform init"."""
        test_path = self.path / '.terraform' / FAILED_INIT_FILENAME
        if test_path.exists():
            self.logger.info(
                'previous init failed; deleting .terraform directory...'
            )
            send2trash(str(test_path.parent))
            self.logger.verbose('.terraform directory deleted')

    def gen_command(self, command, args_list=None):
        """Generate Terraform command."""
        if isinstance(command, (list, tuple)):
            cmd = [self.tf_bin] + command
        else:
            cmd = [self.tf_bin, command]
        cmd.extend(args_list or [])
        if self.context.no_color:
            cmd.append('-no-color')
        return cmd

    def handle_backend(self):
        """Handle backend configuration.

        This needs to be run before "skip" is assessed or env_file/auto_tfvars
        is used in case their behavior needs to be altered.

        """
        if not self.tfenv.backend['type']:
            self.logger.info(
                'unable to determine backend for module; no special handling'
                'will be applied'
            )
            return
        handler = '_%s_backend_handler' % self.tfenv.backend['type']
        if hasattr(self, handler):
            self.tfenv.backend['config'].update(
                self.options.backend_config.get_full_configuration()
            )
            self.logger.debug(
                'full backend config: %s',
                json.dumps(self.tfenv.backend['config'])
            )
            self.logger.verbose(
                'handling use of backend config: %s',
                self.tfenv.backend['type']
            )
            self['_%s_backend_handler' % self.tfenv.backend['type']]()
        else:
            self.logger.verbose(
                'backed "%s" does not require special handling',
                self.tfenv.backend['type'], exc_info=True
            )

    def _remote_backend_handler(self):
        """Handle special setting required for using a remote backend."""
        if not self.tfenv.backend['config'].get('workspaces'):
            self.logger.warning(
                '"workspaces" not defined in backend config; unable to '
                'apply appropriate handling -- processing may fail'
            )
            return

        self.logger.verbose(
            'forcing parameters to be written to runway-parameters.auto.tfvars.json'
        )
        # this is because variables cannot be added inline or via environment
        # variables when using a remote backend
        self.options.write_auto_tfvars = True

        if self.tfenv.backend['config']['workspaces'].get('prefix'):
            self.logger.verbose(
                'handling use of backend config: remote.workspaces.prefix'
            )
            self.context.env.vars.update({'TF_WORKSPACE': self.context.env.name})
            self.logger.verbose(
                'set environment variable "TF_WORKSPACE" to avoid prompt '
                'during init by pre-selecting an appropriate workspace'
            )

        if self.tfenv.backend['config']['workspaces'].get('name'):
            self.logger.verbose(
                'handling use of backend config: remote.workspaces.name'
            )
            # this can't be set or it will cause errors
            self.context.env.vars.pop('TF_WORKSPACE', None)
            self.required_workspace = 'default'
            self.logger.info(
                'forcing use of static workspace "default"; '
                'required for use of "backend.remote.workspaces.name"'
            )

    def handle_parameters(self):
        """Handle parameters.

        Either updating environment variables or writing to a file.

        """
        if self.auto_tfvars.exists():
            return

        self.context.env.vars = update_env_vars_with_tf_var_values(
            self.context.env.vars, self.parameters
        )

    def terraform_apply(self):
        """Execute ``terraform apply`` command.

        https://www.terraform.io/docs/commands/apply.html

        """
        args_list = self.env_file + self.options.args['apply']
        if self.context.env.ci:
            args_list.append('-auto-approve=true')
        else:
            args_list.append('-auto-approve=false')
        run_module_command(
            self.gen_command('apply', args_list),
            env_vars=self.context.env.vars,
            logger=self.logger
        )

    def terraform_destroy(self):
        """Execute ``terraform destroy`` command.

        https://www.terraform.io/docs/commands/destroy.html

        """
        run_module_command(
            self.gen_command(
                'destroy', ['-force'] + self.env_file
            ),
            env_vars=self.context.env.vars,
            logger=self.logger
        )

    def terraform_get(self):
        """Execute ``terraform get`` command.

        https://www.terraform.io/docs/commands/get.html

        """
        self.logger.info('downloading and updating Terraform modules')
        run_module_command(
            self.gen_command('get', ['-update=true']),
            env_vars=self.context.env.vars,
            logger=self.logger
        )

    def terraform_init(self):
        """Execute ``terraform init`` command.

        https://www.terraform.io/docs/commands/init.html

        """
        cmd = self.gen_command(
            'init',
            ['-reconfigure'] + self.options.backend_config.init_args +
            self.options.args['init']
        )
        try:
            run_module_command(
                cmd,
                env_vars=self.context.env.vars,
                exit_on_error=False,
                logger=self.logger
            )
        except subprocess.CalledProcessError as shelloutexc:
            # An error during initialization can leave things in an inconsistent
            # state (e.g. backend configured but no providers downloaded). Marking
            # this with a file so it will be deleted on the next run.
            tf_dir = self.path / '.terraform'
            if tf_dir.is_dir():
                (tf_dir / FAILED_INIT_FILENAME).touch()  # contents does not matter
            sys.exit(shelloutexc.returncode)

    def terraform_plan(self):
        """Execute ``terraform plan`` command.

        https://www.terraform.io/docs/commands/plan.html

        """
        run_module_command(
            self.gen_command(
                'plan', self.env_file + self.options.args['plan']
            ),
            env_vars=self.context.env.vars,
            logger=self.logger
        )

    def terraform_workspace_list(self):
        """Execute ``terraform workspace list`` command.

        https://www.terraform.io/docs/commands/workspace/list.html

        Returns:
            str: The available Terraform workspaces.

        """
        self.logger.debug('listing available Terraform workspaces')
        workspaces = subprocess.check_output(
            self.gen_command(['workspace', 'list']),
            env=self.context.env.vars
        ).decode()
        self.logger.debug('available Terraform workspaces:\n%s', workspaces)
        return workspaces

    def terraform_workspace_new(self, workspace):
        """Execute ``terraform workspace new`` command.

        https://www.terraform.io/docs/commands/workspace/new.html

        Args:
            workspace (str): Terraform workspace to create.

        """
        self.logger.debug('creating workspace: %s', workspace)
        run_module_command(
            self.gen_command(['workspace', 'new'], [workspace]),
            env_vars=self.context.env.vars,
            logger=self.logger
        )
        self.logger.debug('workspace created')

    def terraform_workspace_select(self, workspace):
        """Execute ``terraform workspace select`` command.

        https://www.terraform.io/docs/commands/workspace/select.html

        Args:
            workspace (str): Terraform workspace to select.

        """
        self.logger.debug(
            'switching Terraform workspace from "%s" to "%s"',
            self.current_workspace,
            workspace
        )
        run_module_command(
            self.gen_command(['workspace', 'select'], [workspace]),
            env_vars=self.context.env.vars,
            logger=self.logger
        )
        del self.current_workspace

    def terraform_workspace_show(self):
        """Execute ``terraform workspace show`` command.

        https://www.terraform.io/docs/commands/workspace/show.html

        Returns:
            str: The current Terraform workspace.

        """
        self.logger.debug('using Terraform to get the current workspace')
        workspace = subprocess.check_output(
            self.gen_command(['workspace', 'show']),
            env=self.context.env.vars
        ).strip().decode()
        self.logger.debug('current Terraform workspace: %s', workspace)
        return workspace

    def run(self, action):
        """Run module."""
        try:
            self.handle_backend()
            if self.skip:
                return
            self.handle_parameters()
            self.logger.info('init (in progress)')
            self.terraform_init()
            if self.current_workspace != self.required_workspace:
                if re.compile("^[*\\s]\\s%s$" % self.required_workspace,
                              re.M).search(self.terraform_workspace_list()):
                    self.terraform_workspace_select(self.required_workspace)
                else:
                    self.terraform_workspace_new(self.required_workspace)
                self.logger.verbose('re-running init after workspace change...')
                self.terraform_init()
            self.logger.info('init (complete)')
            self.terraform_get()
            self.logger.info('%s (in progress)', action)
            self['terraform_' + action]()
            self.logger.info('%s (complete)', action)
        finally:
            if self.auto_tfvars.exists():
                self.auto_tfvars.unlink()

    def plan(self):
        """Run Terraform plan."""
        self.run('plan')

    def deploy(self):
        """Run Terraform apply."""
        self.run('apply')

    def destroy(self):
        """Run Terraform destroy."""
        self.run('destroy')


class TerraformOptions(ModuleOptions):
    """Module options for Terraform."""

    def __init__(self, args, backend, workspace, version=None,
                 write_auto_tfvars=False):
        """Instantiate class.

        Args:
            args (Union[Dict[str, List[str]], List[str]]): Arguments to append
                to Terraform CLI commands. If providing a list, all arguments
                will be passed to ``terraform apply`` only. Can also be
                provided as a mapping to pass arguments to ``terraform apply``,
                ``terraform init``, and/or ``terraform plan``.
            backend (TerraformBackendConfig): Backend configuration.
            workspace (str): Name of the Terraform workspace to use.
                While it is recommended to let Runway manage this automatically,
                it has been exposed as an option for cases when a static
                workspace needs to be used (e.g. remote backend).
            version (Optional[str]): Terraform version.
            write_auto_tfvars (bool): Optionally write parameters to a tfvars file
                instead of updating environment variables.

        """
        super(TerraformOptions, self).__init__()
        self.args = self._parse_args(args)
        self.backend_config = backend
        self.write_auto_tfvars = write_auto_tfvars
        self.version = version
        self.workspace = workspace

    @staticmethod
    def _parse_args(args):
        """Parse args option.

        Args:
            args (Union[Dict[str, List[str]], List[str]]): Arguments to append
                to Terraform CLI commands. If providing a list, all arguments
                will be passed to ``terraform apply`` only. Can also be
                provided as a mapping to pass arguments to ``terraform apply``,
                ``terraform init``, and/or ``terraform plan``.

        Returns:
            Dict[str, List[str]]: Arguments seperated by the command they
                should be associated with.

        """
        result = {
            'apply': [],
            'init': [],
            'plan': []
        }

        if isinstance(args, list):
            result['apply'] = args
            return result

        for key in result:
            result[key] = args.get(key, [])

        return result

    @staticmethod
    def resolve_version(context, terraform_version=None, **_):
        """Resolve terraform_version option."""
        if not terraform_version or isinstance(terraform_version, six.string_types):
            return terraform_version
        if isinstance(terraform_version, dict):
            return terraform_version.get(context.env.name,
                                         terraform_version.get('*'))
        raise TypeError('terraform_version must be of type str or '
                        'Dict[str, str]; got type %s' % type(terraform_version))

    @classmethod
    def parse(cls, context, path=None, **kwargs):  # pylint: disable=arguments-differ
        """Parse the options definition and return an options object.

        Args:
            context (Context): Runway context object.
            path (Optional[Path]): Path to the module.

        Keyword Args:
            args (Union[Dict[str, List[str]], List[str]]): Arguments to append
                to Terraform CLI commands. If providing a list, all arguments
                will be passed to ``terraform apply`` only. Can also be
                provided as a mapping to pass arguments to ``terraform apply``,
                ``terraform init``, and/or ``terraform plan``.
            terraform_backend_config (Optional[Dict[str, str]]):
                Mapping of Terraform backend configuration options.
            terraform_backend_cfn_outputs (Optional[Dict[str, str]]):
                Mapping of Terraform backend configuration options
                whose values are stored in Cloudformation outputs.
            terraform_backend_ssm_params (Optional[Dict[str, str]]):
                Mapping of Terraform backend configuration options
                whose values are stored in SSM parameters.
            terraform_version (Optional[Union[Dict[str, str], str]]):
                Version of Terraform to use when processing a module.
            terraform_workspace (str): Name of the Terraform workspace to use.
                While it is recommended to let Runway manage this automatically,
                it has been exposed as an option for cases when a static
                workspace may be needed.
            terraform_write_auto_tfvars (bool): Optionally write parameters
                to a tfvars file instead of updating environment variables.

        Returns:
            TerraformOptions

        """
        return cls(args=kwargs.get('args', []),
                   backend=TerraformBackendConfig.parse(context, path,
                                                        **kwargs),
                   version=cls.resolve_version(context, **kwargs),
                   workspace=kwargs.get('terraform_workspace', context.env.name),
                   write_auto_tfvars=kwargs.get('terraform_write_auto_tfvars', False))


class TerraformBackendConfig(ModuleOptions):
    """Terraform backend configuration module options.

    Attributes:
        OPTIONS (List[str]): A list of option names that are parsed by this
            class.

    """

    OPTIONS = ['terraform_backend_config',
               'terraform_backend_cfn_outputs',
               'terraform_backend_ssm_params']

    def __init__(self, context, config_file=None, **kwargs):
        """Instantiate class.

        See Terraform documentation for the keyword arguments needed for the
        desired backend.

        https://www.terraform.io/docs/backends/types/index.html

        """
        super(TerraformBackendConfig, self).__init__()
        self.__ctx = context
        self._raw_config = kwargs
        self.config_file = config_file

    @cached_property
    def init_args(self):
        """Return command line arguments for init."""
        result = []
        for k, v in self._raw_config.items():
            result.extend(['-backend-config', '{}={}'.format(k, v)])
        if not result:
            if self.config_file:
                LOGGER.verbose('using backend config file: %s',
                               self.config_file.name)
                return ['-backend-config=' + self.config_file.name]
            LOGGER.info(
                "backend file not found -- looking for one "
                "of: %s",
                ', '.join(
                    self.gen_backend_filenames(
                        self.__ctx.env.name,
                        self.__ctx.env.aws_region
                    )
                )
            )
            return []
        LOGGER.info('using backend values from runway.yml')
        LOGGER.debug('provided backend values: %s', json.dumps(result))
        return result

    def get_full_configuration(self):
        """Get full backend configuration."""
        if not self.config_file:
            return self._raw_config
        result = hcl.loads(self.config_file.read_text())
        result.update(self._raw_config)
        return result

    @staticmethod
    def resolve_cfn_outputs(client, **kwargs):
        """Resolve CloudFormation output values.

        Args:
            client (CloudformationClient): Boto3 Cloudformation client.

        Keyword Args:
            bucket (Optional[str]): Cloudformation output containing an S3
                bucket name.
            dynamodb_table (Optional[str]): Cloudformation output containing a
                DynamoDB table name.

        Returns:
            Dict[str, str]: Resolved values from Cloudformation.

        """
        if not kwargs:
            return {}

        result = {}
        for key, val in kwargs.items():
            query = deconstruct(val)
            result[key] = find_cfn_output(query.output_name,
                                          client.describe_stacks(
                                              StackName=query.stack_name
                                          )['Stacks'][0]['Outputs'])
        return result

    @staticmethod
    def resolve_ssm_params(client, **kwargs):
        """Resolve SSM parameters.

        Args:
            client (SSMClient): Boto3 SSM client.

        Keyword Args:
            bucket (Optional[str]): SSM parameter containing an S3 bucket name.
            dynamodb_table (Optional[str]): SSM parameter containing a
                DynamoDB table name.

        Returns:
            Dict[str, str]: Resolved values from SSM.

        """
        LOGGER.warning(
            'terraform_backend_ssm_params option has been deprecated; '
            'use terraform_backend_config with an ssm lookup'
        )
        return {key: client.get_parameter(Name=val, WithDecryption=True)
                     ['Parameter']['Value']  # noqa
                for key, val in kwargs.items()}

    @staticmethod
    def gen_backend_filenames(environment, region):
        """Generate possible Terraform backend filenames.

        Args:
            environment (str): Current deploy environment.
            region (str): Current AWS region.

        Returns:
            List[str]: List of possible file names.

        """
        formats = [
            'backend-{environment}-{region}.{extension}',
            'backend-{environment}.{extension}',
            'backend-{region}.{extension}',
            'backend.{extension}'
        ]
        result = []
        for fmt in formats:
            for ext in ['hcl', 'tfvars']:
                result.append(fmt.format(
                    environment=environment,
                    extension=ext,
                    region=region
                ))
        return result

    @classmethod
    def get_backend_file(cls, path, environment, region):
        """Determine Terraform backend file.

        Args:
            path (Path): Path to the module.
            environment (str): Current deploy environment.
            region (str): Current AWS region.

        Returns:
            Optional[Path]: Path to a hcl/tfvars file.

        """
        backend_filenames = cls.gen_backend_filenames(environment, region)
        for name in backend_filenames:
            test_path = path / name
            if test_path.is_file():
                return test_path
        return None

    @classmethod
    def parse(cls, context, path=None, **kwargs):  # pylint: disable=arguments-differ
        """Parse backend options and return an options object.

        Args:
            context (Context): Runway context object.
            path (Optional[Path]): Path to the module.

        Keyword Args:
            terraform_backend_config (Optional[Dict[str, str]]):
                Mapping of Terraform backend configuration options.
            terraform_backend_cfn_outputs (Optional[Dict[str, str]]):
                Mapping of Terraform backend configuration options
                whose values are stored in Cloudformation outputs.
            terraform_backend_ssm_params (Optional[Dict[str, str]]):
                Mapping of Terraform backend configuration options
                whose values are stored in SSM parameters.

        Returns:
            TerraformBackendConfig

        """
        kwargs = cls.merge_nested_env_dicts({key: val
                                             for key, val in kwargs.items()
                                             if key in cls.OPTIONS},
                                            context.env.name)
        result = kwargs.get('terraform_backend_config', {})

        session = context.get_session(region=result.get('region',
                                                        context.env.aws_region))

        if kwargs.get('terraform_backend_cfn_outputs'):
            result.update(cls.resolve_cfn_outputs(
                client=session.client('cloudformation'),
                **kwargs['terraform_backend_cfn_outputs']))
        if kwargs.get('terraform_backend_ssm_params'):
            result.update(cls.resolve_ssm_params(
                client=session.client('ssm'),
                **kwargs['terraform_backend_ssm_params']))

        if result.get('dynamodb_table') and not result.get('region'):
            # dynamodb_table is the only option exclusive to the s3 backend
            # that can be used to determine if region should be inserted
            result['region'] = context.env.aws_region

        if path:
            result['config_file'] = cls.get_backend_file(
                path, context.env.name, context.env.aws_region
            )
        return cls(context=context, **result)<|MERGE_RESOLUTION|>--- conflicted
+++ resolved
@@ -12,11 +12,7 @@
 from .._logging import PrefixAdaptor
 from ..cfngin.lookups.handlers.output import deconstruct
 from ..env_mgr.tfenv import TFEnvManager
-<<<<<<< HEAD
-from ..util import DOC_SITE, cached_property, change_dir, find_cfn_output, which
-=======
 from ..util import DOC_SITE, cached_property, find_cfn_output, which
->>>>>>> 2d75714c
 from . import ModuleOptions, RunwayModule, run_module_command
 
 if sys.version_info[0] > 2:  # TODO remove after droping python 2
