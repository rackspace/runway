"""Kubectl version management."""
import logging
import os
import platform
import shutil
import sys
import tempfile

# Old pylint on py2.7 incorrectly flags these
from six.moves.urllib.error import URLError  # pylint: disable=E
from six.moves.urllib.request import urlretrieve  # pylint: disable=E

<<<<<<< HEAD
=======
from . import EnvManager, handle_bin_download_error
>>>>>>> 2d75714c
from ..util import md5sum
from . import EnvManager, ensure_versions_dir_exists, handle_bin_download_error

LOGGER = logging.getLogger(__name__)
KB_VERSION_FILENAME = '.kubectl-version'
RELEASE_URI = 'https://storage.googleapis.com/kubernetes-release/release'


# Branch and local variable count will go down when py2 support is dropped
def download_kb_release(version,  # noqa pylint: disable=too-many-locals,too-many-branches
                        versions_dir, kb_platform=None, arch=None):
    """Download kubectl and return path to it."""
    version_dir = versions_dir / version

    if arch is None:
        arch = (
            os.environ.get('KBENV_ARCH') if os.environ.get('KBENV_ARCH')
            else 'amd64')

    if not kb_platform:
        if platform.system().startswith('Darwin'):
            kb_platform = 'darwin'
        elif platform.system().startswith('Windows') or (
                platform.system().startswith('MINGW64') or (
                    platform.system().startswith('MSYS_NT') or (
                        platform.system().startswith('CYGWIN_NT')))):
            kb_platform = 'windows'
        else:
            kb_platform = 'linux'

    download_dir = tempfile.mkdtemp()
    filename = 'kubectl.exe' if kb_platform == 'windows' else 'kubectl'
    kb_url = "%s/%s/bin/%s/%s" % (RELEASE_URI, version, kb_platform, arch)

    try:
        LOGGER.verbose('downloading kubectl from %s...', kb_url)
        for i in [filename, filename + '.md5']:
            urlretrieve(kb_url + '/' + i,
                        os.path.join(download_dir, i))
    # IOError in py2; URLError in 3+
    except (IOError, URLError) as exc:
        handle_bin_download_error(exc, 'kubectl')

    with open(os.path.join(download_dir, filename + '.md5'), 'r') as stream:
        kb_hash = stream.read().rstrip('\n')

    if kb_hash != md5sum(os.path.join(download_dir, filename)):
        LOGGER.error("downloaded kubectl %s does not match md5 %s",
                     filename, kb_hash)
        sys.exit(1)

    version_dir.mkdir(parents=True, exist_ok=True)
    shutil.move(os.path.join(download_dir, filename),
                str(version_dir / filename))
    shutil.rmtree(download_dir)
    result = version_dir / filename
    result.chmod(result.stat().st_mode | 0o0111)  # ensure it is executable


def get_version_requested(path):
    """Return string listing requested kubectl version."""
    kb_version_path = path / KB_VERSION_FILENAME
    if not kb_version_path.is_file():
        LOGGER.error('kubectl install attempted and no %s file present to '
                     'dictate the version; please create it. (e.g. write '
                     '"1.14.0", without quotes, to the file and try again)',
                     KB_VERSION_FILENAME)
        sys.exit(1)
    return kb_version_path.read_text().strip()


class KBEnvManager(EnvManager):  # pylint: disable=too-few-public-methods
    """kubectl version management.

    Designed to be compatible with https://github.com/alexppg/kbenv.

    """

    def __init__(self, path=None):
        """Initialize class."""
        super(KBEnvManager, self).__init__('kubectl', 'kbenv', path)

    def install(self, version_requested=None):
        """Ensure kubectl is available."""
        if not version_requested:
            version_requested = get_version_requested(self.path)

        if not version_requested.startswith('v'):
            version_requested = 'v' + version_requested

        # Return early (i.e before reaching out to the internet) if the
        # matching version is already installed
        if (self.versions_dir / version_requested).is_dir():
            LOGGER.verbose("kubectl version %s already installed; using "
                           "it...", version_requested)
            self.current_version = version_requested
            return str(self.bin)

        LOGGER.info("downloading and using kubectl version %s ...",
                    version_requested)
        download_kb_release(version_requested, self.versions_dir)
        LOGGER.verbose("downloaded kubectl %s successfully", version_requested)
        self.current_version = version_requested
        return str(self.bin)<|MERGE_RESOLUTION|>--- conflicted
+++ resolved
@@ -10,10 +10,7 @@
 from six.moves.urllib.error import URLError  # pylint: disable=E
 from six.moves.urllib.request import urlretrieve  # pylint: disable=E
 
-<<<<<<< HEAD
-=======
 from . import EnvManager, handle_bin_download_error
->>>>>>> 2d75714c
 from ..util import md5sum
 from . import EnvManager, ensure_versions_dir_exists, handle_bin_download_error
 
