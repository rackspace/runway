"""Terraform version management."""
<<<<<<< HEAD
import glob
=======
>>>>>>> 2d75714c
import json
import logging
import os
import platform
import re
import shutil
import sys
import tempfile
import zipfile
from distutils.version import LooseVersion  # noqa pylint: disable=E

import hcl
import requests
# Old pylint on py2.7 incorrectly flags these
from six.moves.urllib.error import URLError  # pylint: disable=E
from six.moves.urllib.request import urlretrieve  # pylint: disable=E

<<<<<<< HEAD
from ..util import get_hash_for_filename, sha256sum
from . import EnvManager, ensure_versions_dir_exists, handle_bin_download_error
=======
from ..util import cached_property, get_hash_for_filename, sha256sum
from . import EnvManager, handle_bin_download_error
>>>>>>> 2d75714c

LOGGER = logging.getLogger(__name__)
TF_VERSION_FILENAME = '.terraform-version'


# Branch and local variable count will go down when py2 support is dropped
def download_tf_release(version,  # noqa pylint: disable=too-many-locals,too-many-branches
                        versions_dir, command_suffix, tf_platform=None,
                        arch=None):
    """Download Terraform archive and return path to it."""
    version_dir = versions_dir / version

    if arch is None:
        arch = (
            os.environ.get('TFENV_ARCH') if os.environ.get('TFENV_ARCH')
            else 'amd64')

    if tf_platform:
        tfver_os = tf_platform + '_' + arch
    else:
        if platform.system().startswith('Darwin'):
            tfver_os = "darwin_%s" % arch
        elif platform.system().startswith('Windows') or (
                platform.system().startswith('MINGW64') or (
                    platform.system().startswith('MSYS_NT') or (
                        platform.system().startswith('CYGWIN_NT')))):
            tfver_os = "windows_%s" % arch
        else:
            tfver_os = "linux_%s" % arch

    download_dir = tempfile.mkdtemp()
    filename = "terraform_%s_%s.zip" % (version, tfver_os)
    shasums_name = "terraform_%s_SHA256SUMS" % version
    tf_url = "https://releases.hashicorp.com/terraform/" + version

    try:
        LOGGER.verbose('downloading Terraform from %s...', tf_url)
        for i in [filename, shasums_name]:
            urlretrieve(tf_url + '/' + i,
                        os.path.join(download_dir, i))
    # IOError in py2; URLError in 3+
    except (IOError, URLError) as exc:
        handle_bin_download_error(exc, 'Terraform')

    tf_hash = get_hash_for_filename(filename, os.path.join(download_dir,
                                                           shasums_name))
    if tf_hash != sha256sum(os.path.join(download_dir, filename)):
        LOGGER.error("downloaded Terraform %s does not match sha256 %s",
                     filename, tf_hash)
        sys.exit(1)

    tf_zipfile = zipfile.ZipFile(os.path.join(download_dir, filename))
    version_dir.mkdir(parents=True, exist_ok=True)
    tf_zipfile.extractall(str(version_dir))
    tf_zipfile.close()
    shutil.rmtree(download_dir)
    result = version_dir / ('terraform' + command_suffix)
    result.chmod(result.stat().st_mode | 0o0111)  # ensure it is executable


def get_available_tf_versions(include_prerelease=False):
    """Return available Terraform versions."""
    tf_releases = json.loads(
        requests.get('https://releases.hashicorp.com/index.json').text
    )['terraform']
    tf_versions = sorted([k  # descending
                          for k, _v in tf_releases['versions'].items()],
                         key=LooseVersion,
                         reverse=True)
    if include_prerelease:
        return tf_versions
    return [i for i in tf_versions if '-' not in i]


def get_latest_tf_version(include_prerelease=False):
    """Return latest Terraform version."""
    return get_available_tf_versions(include_prerelease)[0]


class TFEnvManager(EnvManager):  # pylint: disable=too-few-public-methods
    """Terraform version management.

    Designed to be compatible with https://github.com/tfutils/tfenv.

    """

    def __init__(self, path=None):
        """Initialize class."""
        super(TFEnvManager, self).__init__('terraform', 'tfenv', path)

    @cached_property
    def backend(self):
        """Backend config of the Terraform module.

        Returns:
            Dict[str, Any]

        """
        # Terraform can only have one backend configured; this formats the
        # data to make it easier to work with
        return [
            {'type': k, 'config': v}
            for k, v in self.terraform_block.get('backend', {None: {}}).items()
        ][0]

    @cached_property
    def terraform_block(self):
        """Collect Terraform configuration blocks from a Terraform module.

        Returns:
            Dict[str, Any]

        """
        result = {}
        for tf_file in self.path.glob('*.tf'):
            tf_config = hcl.loads(tf_file.read_text())
            result.update(tf_config.get('terraform', {}))
        LOGGER.debug('parsed Terraform configuration: %s', json.dumps(result))
        return result

    @cached_property
    def version_file(self):
        """Find and return a ".terraform-version" file if one is present.

        Returns:
            Optional[Path]: Path to the Terraform version file.

        """
        for path in [self.path, self.path.parent]:
            test_path = path / TF_VERSION_FILENAME
            if test_path.is_file():
                LOGGER.debug('using version file: %s', test_path)
                return test_path
        return None

    def get_min_required(self):
        """Get the defined minimum required version of Terraform.

        Returns:
            str: The minimum required version as defined in the module.

        """
        version = self.terraform_block.get('required_version')

        if version:
            if re.match(r'^!=.+', version):
                LOGGER.error('min required Terraform version is a negation (%s) '
                             '- unable to determine required version',
                             version)
                sys.exit(1)
            else:
                version = re.search(
                    r'[0-9]*\.[0-9]*(?:\.[0-9]*)?', version
                ).group(0)
                LOGGER.debug("detected minimum Terraform version is %s",
                             version)
                return version
        LOGGER.error('Terraform version specified as min-required, but unable to '
                     'find a specified version requirement in this module\'s tf '
                     'files')
        sys.exit(1)

    def get_version_from_file(self, file_path=None):
        """Get Terraform version from a file.

        Args:
            file_path (Optional[Path]): Path to file that will be read.

        """
        file_path = file_path or self.version_file
        if file_path and file_path.is_file():
            return file_path.read_text().strip()
        LOGGER.debug(
            'file path not provided and version file could not be found'
        )
        return None

    def install(self, version_requested=None):
        """Ensure Terraform is available."""
        version_requested = version_requested or self.get_version_from_file()

        if not version_requested:
            raise ValueError(
                'version not provided and unable to find a {} file'.format(
                    TF_VERSION_FILENAME
                )
            )

        if re.match(r'^min-required$', version_requested):
            LOGGER.debug('tfenv: detecting minimal required version')
            version_requested = self.get_min_required()

        if re.match(r'^latest:.*$', version_requested):
            regex = re.search(r'latest:(.*)', version_requested).group(1)
            include_prerelease_versions = False
        elif re.match(r'^latest$', version_requested):
            regex = r'^[0-9]+\.[0-9]+\.[0-9]+$'
            include_prerelease_versions = False
        else:
            regex = "^%s$" % version_requested
            include_prerelease_versions = True
            # Return early (i.e before reaching out to the internet) if the
            # matching version is already installed
            if (self.versions_dir / version_requested).is_dir():
                LOGGER.verbose("Terraform version %s already installed; using "
                               "it...", version_requested)
                self.current_version = version_requested
                return str(self.bin)

        try:
            version = next(i
                           for i in get_available_tf_versions(
                               include_prerelease_versions)
                           if re.match(regex, i))
        except StopIteration:
            LOGGER.error("unable to find a Terraform version matching regex: %s",
                         regex)
            sys.exit(1)

        # Now that a version has been selected, skip downloading if it's
        # already been downloaded
        if (self.versions_dir / version).is_dir():
            LOGGER.verbose("Terraform version %s already installed; using it...",
                           version)
            self.current_version = version
            return str(self.bin)

        LOGGER.info("downloading and using Terraform version %s ...",
                    version)
        download_tf_release(version, self.versions_dir, self.command_suffix)
        LOGGER.verbose("downloaded Terraform %s successfully", version)
        self.current_version = version
        return str(self.bin)<|MERGE_RESOLUTION|>--- conflicted
+++ resolved
@@ -1,8 +1,4 @@
 """Terraform version management."""
-<<<<<<< HEAD
-import glob
-=======
->>>>>>> 2d75714c
 import json
 import logging
 import os
@@ -20,13 +16,8 @@
 from six.moves.urllib.error import URLError  # pylint: disable=E
 from six.moves.urllib.request import urlretrieve  # pylint: disable=E
 
-<<<<<<< HEAD
-from ..util import get_hash_for_filename, sha256sum
-from . import EnvManager, ensure_versions_dir_exists, handle_bin_download_error
-=======
 from ..util import cached_property, get_hash_for_filename, sha256sum
 from . import EnvManager, handle_bin_download_error
->>>>>>> 2d75714c
 
 LOGGER = logging.getLogger(__name__)
 TF_VERSION_FILENAME = '.terraform-version'
