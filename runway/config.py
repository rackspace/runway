"""Runway config file module."""
# pylint: disable=super-init-not-called,too-many-lines
import logging
import os
import sys
# python2 supported pylint is unable to load this when in a venv
from distutils.util import strtobool  # pylint: disable=E
from typing import (TYPE_CHECKING, Any, Dict,  # pylint: disable=unused-import
                    Iterator, List, Optional, Union)

import yaml
from six import string_types

from ._logging import PrefixAdaptor
from .util import MutableMap, cached_property
from .variables import Variable

if sys.version_info.major > 2:
    from pathlib import Path  # pylint: disable=E
else:
    from pathlib2 import Path  # pylint: disable=E

# python2 supported pylint sees this is cyclic even though its only for type checking
# pylint: disable=cyclic-import
if TYPE_CHECKING:
    from .context import Context  # noqa: F401 pylint: disable=unused-import

LOGGER = logging.getLogger(__name__)
NoneType = type(None)


class ConfigComponent(MutableMap):
    """Base class for Runway config components.

    Attributes:
        SUPPORTS_VARIABLES: A list of directives that support the use of
            variable.
        PRE_PROCESS_VARIABLES: A list of directives that support the use of
            variables and needs to be resolved before the component is
            processed.

    """

    SUPPORTS_VARIABLES = ['env_vars', 'environments', 'parameters']  # type: List[str]
    PRE_PROCESS_VARIABLES = []  # type: List[str]

    @property
    def data(self):
        # type: () -> Dict[str, Any]
        """Sanitized output of __dict__ with properties added.

        Removes anything that starts with ``_``.

        """
        data = {}

        for key, val in self.__dict__.items():
            if not key.startswith('_'):
                data[key] = val

        for attr in self.SUPPORTS_VARIABLES:
            data[attr] = getattr(self, attr, None)

        return data

    @property
    def env_vars(self):
        # type: () -> Any
        """Access the value of an attribute that supports variables."""
        value = self._env_vars.value  # pylint: disable=no-member
        if isinstance(value, dict):
            return value
        raise ValueError('{}.env_vars is of type {}; expected type '
                         'of dict'.format(self.name, type(value)))

    @property
    def environments(self):
        # type: () -> Dict[Any, Any]
        """Access the value of an attribute that supports variables."""
        value = self._environments.value  # pylint: disable=no-member
        if isinstance(value, dict):
            return value
        raise ValueError('{}.environments is of type {}; expected type '
                         'of dict'.format(self.name, type(value)))

    @property
    def parameters(self):
        # type: () -> Dict[str, Any]
        """Access the value of an attribute that supports variables."""
        value = self._parameters.value  # pylint: disable=no-member
        if isinstance(value, dict):
            return value
        raise ValueError('{}.parameters is of type {}; expected type '
                         'of dict'.format(self.name, type(value)))

    def get(self, key, default=None):
        # type: (str, Any) -> Any
        """Implement evaluation of get."""
        return getattr(self, key, getattr(self, key.replace('-', '_'), default))

    def resolve(self, context, variables=None, pre_process=False):
        # type: ('Context', Optional[VariablesDefinition], bool) -> None
        """Resolve attributes that support variables.

        Args:
            context: The current context object.
            variables: Object containing variables passed to Runway.
            pre_process: Only resolve the variables that are required before
                the component is processed. If this is ``False``, all variables
                will be resolved. This is useful to prevent errors when
                variables cannot be resolved because the values are not
                populated until processing has begun.

        """
        logger = PrefixAdaptor(self.name, LOGGER) \
            if hasattr(self, 'name') else LOGGER
        if pre_process:
            logger.verbose('resolving variables for pre-processing...')
        else:
            logger.verbose('resolving variables...')
        for attr in (self.PRE_PROCESS_VARIABLES if pre_process
                     else self.SUPPORTS_VARIABLES):
            logger.debug('resolving %s...', attr)
            getattr(self, '_' + attr).resolve(context, variables=variables)

    def __getitem__(self, key):
        # type: (str) -> Any
        """Implement evaluation of self[key]."""
        if not isinstance(key, string_types):
            raise TypeError('indices must be a string')
        result = getattr(self, key, getattr(self, key.replace('-', '_')))

        if isinstance(result, Variable):
            return result.value
        return result

    def __len__(self):
        # type: () -> int
        """Implement the built-in function len()."""
        return len(self.data)

    def __iter__(self):
        # type: () -> Iterator[Any]
        """Return iterator object that can iterate over all attributes."""
        return iter(self.data)


class ModuleDefinition(ConfigComponent):  # pylint: disable=too-many-instance-attributes
    """A module defines the directory to be processed and applicable options.

    It can consist of `CloudFormation`_ (using `CFNgin`_),
    `Terraform`_, `Serverless Framework`_, `AWS CDK`_, `Kubernetes`_, or
    a :ref:`Static Site<mod-staticsite>`. It is recommended to place the
    appropriate extension on each directory for identification (but it
    is not required). See :ref:`Repo Structure<repo-structure>` for
    examples of a module directory structure.

    +------------------+-----------------------------------------------+
    | Suffix/Extension | IaC Tool/Framework                            |
    +==================+===============================================+
    | ``.cdk``         | `AWS CDK`_                                    |
    +------------------+-----------------------------------------------+
    | ``.cfn``         | `CloudFormation`_                             |
    +------------------+-----------------------------------------------+
    | ``.sls``         | `Serverless Framework`_                       |
    +------------------+-----------------------------------------------+
    | ``.tf``          | `Terraform`_                                  |
    +------------------+-----------------------------------------------+
    | ``.k8s``         | `Kubernetes`_                                 |
    +------------------+-----------------------------------------------+
    | ``.web``         | :ref:`Static Site<mod-staticsite>`            |
    +------------------+-----------------------------------------------+

    A module is only deployed if there is a corresponding environment file
    present or parameters are provided. This can take the form of either a file
    in the module folder or the ``parameters`` option being defined. The naming
    format varies per-module type.
    See :ref:`Module Configurations<module-configurations>` for acceptable
    environment file name formats.

    Modules can be defined as a string or a mapping. The minimum
    requirement for a module is a string that is equal to the name of
    the module directory. Providing a string is the same as providing a
    value for ``path`` in a mapping definition.

    Example:
      .. code-block:: yaml

        deployments:
          - modules:
              - my-module.cfn  # this
              - path: my-module.cfn  # is the same as this

    Using a map to define a module provides the ability to specify
    per-module ``options``, parameters, environment variables,tags,
    and even a custom class for processing the module. The options that
    can be used with each module vary. For detailed information about
    module-specific options, see
    :ref:`Module Configurations<module-configurations>`.

    Example:
      .. code-block:: yaml

        deployments:
          - modules:
              - name: my-module
                path: my-module.tf
                environments:
                  prod: 111111111111/us-east-1
                  dev:
                    - 222222222222/us-east-1
                    - 333333333333/us-east-1
                  lab: true
                parameters:
                  image_id: ${var image_id.${env DEPLOY_ENVIRONMENT}}
                tags:
                  - app:example
                  - my-tag
                options:
                  terraform_backend_config:
                    region: us-east-1
                  terraform_backend_cfn_outputs:
                    bucket: StackName::OutputName
                    dynamodb_table: StackName::OutputName

    One special map keyword, ``parallel``, indicates a list of child
    modules that will be executed in parallel (simultaneously) if the
    ``CI`` :ref:`environment variable is set<non-interactive-mode>`.

    Example:
      In this example, ``backend.tf`` will be deployed followed by the services
      that will be utilizing it. The services will be deployed in parallel.
      After the services have completed, ``frontend.tf`` will be deployed.

      .. code-block:: yaml

        deployments:
          - modules:
            - backend.tf
            - parallel:
              - servicea.cfn  # any normal module option can be used here
              - path: serviceb.cfn
              - path: servicec.cfn
                parameters:
                  count: ${var count.${env DEPLOY_ENVIRONMENT}}
            - frontend.tf

    """

    SUPPORTS_VARIABLES = ['class_path', 'env_vars', 'environments',
                          'options', 'parameters', 'path']

    def __init__(self,  # pylint: disable=too-many-arguments
                 name,  # type: str
                 path,  # type: str
                 class_path=None,  # type: Optional[str]
                 type_str=None,  # type: Optional[str]
                 environments=None,  # type: Optional[Dict[str, Dict[str, Any]]]
                 parameters=None,  # type: Optional[Dict[str, Any]]
                 env_vars=None,  # type: Optional[Dict[str, Dict[str, Any]]]
                 options=None,  # type: Optional[Dict[str, Any]]
                 tags=None,  # type: Optional[Dict[str, str]]
                 child_modules=None  # type: Optional[List[Union[str, Dict[str, Any]]]]
                 # pylint only complains for python2
                 ):  # pylint: disable=bad-continuation
        # type: (...) -> None
        """.. Runway module definition.

        Keyword Args:
            name (str): Name of the module. Used to more easily identify
                where different modules begin/end in the logs.
            path (str): Path to the module relative to the Runway config
                file. This cannot be higher than the Runway config file. See
                `Path`_ for detailed usage.
            class_path (Optional[str]): Path to custom Runway module class.
                Also used for static site deployments. See
                :ref:`Module Configurations<module-configurations>` for
                detailed usage.
            type_str (Optional[str]): Alias for type of module to use
                :ref:`Module Configurations<module-configurations>` for
                detailed usage.
            environments (Optional[Dict[str, Dict[str, Any]]]): Optional
                mapping of environment names to a booleon value used to
                explicitly deploy or not deploy in an environment. This
                can be used when an environment specific variables file
                and parameters are not needed to force a module to deploy
                anyway or, explicitly skip a module even if a file or
                parameters are found. The mapping can also have a string
                (or list of strings) value of $ACCOUNT_ID/$REGION to lock
                an environment to specific regions in a specific accounts.
                If it matches, it will act as an explicit deploy.
            env_vars (Optional[Dict[str, Dict[str, Any]]]): A mapping of
                OS environment variable overrides to apply when processing
                modules in the deployment. Can be defined per environment
                or for all environments by omiting the environment name.
                Takes precedence over values set at the deployment-level.
            options (Optional[Dict[str, Any]]): Module-specific options.
                See :ref:`Module Configurations<module-configurations>`
                for detailed usage. Takes precedence over values set at the
                deployment-level.
            parameters (Optional(Dict[str, Any])): Module level parameters that
                are akin to a `CloudFormation`_ parameter in functionality.
                These can be used to pass variable values to your modules in
                place of a ``.env``/``.tfenv``/environment config file.
                Through the use of `Lookups`_, the value can differ per
                deploy environment, region, etc.
            tags (Optional[Dict[str, str]]): Module tags used to select
                which modules to process using CLI arguments.
                (``--tag <tag>...``)
            child_modules (Optional[List[Union[str, Dict[str, Any]]]]):
                Child modules that can be executed in parallel

        .. rubric:: Lookup Resolution

        +---------------------+-----------------------------------------------+
        | Keyword / Directive | Support                                       |
        +=====================+===============================================+
        |  ``name``           | None                                          |
        +---------------------+-----------------------------------------------+
        |  ``path``           | `env lookup`_, `var lookup`_                  |
        +---------------------+-----------------------------------------------+
        |  ``class_path``     | `env lookup`_, `var lookup`_                  |
        +---------------------+-----------------------------------------------+
        |  ``environments``   | `env lookup`_, `var lookup`_                  |
        +---------------------+-----------------------------------------------+
        |  ``env_vars``       | `env lookup`_, `var lookup`_                  |
        +---------------------+-----------------------------------------------+
        |  ``options``        | `env lookup`_, `var lookup`_                  |
        +---------------------+-----------------------------------------------+
        |  ``parameters``     | `env lookup`_, `var lookup`_                  |
        +---------------------+-----------------------------------------------+
        |  ``tags``           | None                                          |
        +---------------------+-----------------------------------------------+

        References:
            - `AWS CDK`_
            - `CloudFormation`_
            - `Serverless Framework`_
            - `CFNgin`_
            - `Troposphere`_
            - `Terraform`_
            - `Kubernetes`_
            - :ref:`Static Site<mod-staticsite>`
            - :ref:`Module Configurations<module-configurations>` -
              detailed module ``options``
            - :ref:`Repo Structure<repo-structure>` - examples of
              directory structure
            - :ref:`command-deploy`
            - :ref:`command-destroy`
            - :ref:`command-plan`

        """
        self.name = name
        self._path = Variable(name + '.path', path, 'runway')
        self._class_path = Variable(name + '.class_path', class_path, 'runway')
        self.type = type_str
        self._environments = Variable(name + '.environments',
                                      environments or {}, 'runway')
        self._parameters = Variable(name + '.parameters', parameters or {},
                                    'runway')
        self._env_vars = Variable(name + '.env_vars', env_vars or {}, 'runway')
        self._options = Variable(name + '.options', options or {}, 'runway')
        self.tags = tags or {}
        self.child_modules = child_modules or []

    @property
    def class_path(self):
        # type: () -> Optional[str]
        """Access the value of an attribute that supports variables."""
        value = self._class_path.value
        if not value:
            return None
        if isinstance(value, str):
            return value
        raise ValueError('{}.class_path = {} is of type {}; expected type '
                         'of str'.format(self.name, value, type(value)))

    @property
    def menu_entry(self):
        """Return menu entry representation of this module."""
        if self.child_modules:
            return '{name} [{children}]'.format(
                name=self.name,
                children=', '.join([c.menu_entry for c in self.child_modules]))
        return self.name

    @property
    def options(self):
        # type: () -> Dict[Any, Any]
        """Access the value of an attribute that supports variables."""
        value = self._options.value
        if isinstance(value, dict):
            return value
        raise ValueError('{}.options is of type {}; expected type '
                         'of dict'.format(self.name, type(value)))

    @property
    def path(self):
        # type: () -> str
        """Access the value of an attribute that supports variables."""
        value = self._path.value  # pylint: disable=no-member
        if isinstance(value, str):
            return value
        raise ValueError('{}.path is of type {}; expected type '
                         'of str'.format(self.name, type(value)))

    @classmethod
    def from_list(cls, modules):
        # type: (List[Union[Dict[str, Any], str]]) -> List[ModuleDefinition]
        """Instantiate ModuleDefinition from a list."""
        results = []

        for mod in modules:
            if isinstance(mod, str):
                results.append(cls(name=mod, path=mod))
                continue
            if mod.get('parallel'):
                name = 'parallel_parent'
                child_modules = ModuleDefinition.from_list(mod.pop('parallel'))
                path = '[' + ', '.join([x.path for x in child_modules]) + ']'
                if mod:
                    LOGGER.warning(
                        'Invalid keys found in parallel module config have been ignored: %s',
                        ', '.join(mod.keys())
                    )
            else:
                name = mod.pop('name', mod['path'])
                child_modules = None
                path = mod.pop('path')
            results.append(cls(name,
                               path,
                               class_path=mod.pop('class_path', None),
                               type_str=mod.pop('type', None),
                               environments=mod.pop('environments', {}),
                               env_vars=mod.pop('env_vars', {}),
                               options=mod.pop('options', {}),
                               parameters=mod.pop('parameters', {}),
                               tags=mod.pop('tags', {}),
                               child_modules=child_modules))
            if mod:
                LOGGER.warning(
                    'Invalid keys found in module %s have been ignored: %s',
                    name, ', '.join(mod.keys())
                )
        return results


class FutureDefinition(MutableMap):
    """Opt-in to future functionality before the next major release.

    Availability of these toggles will be removed at each major release as
    the functionality will then be considered current.

    Lookups are not supported as these values should be static.

    """

    def __init__(self, strict_environments=False, **kwargs):
        # type: (bool, bool) -> None
        """Instantiate class.

        Keyword Args:
            strict_environments (bool): Wether to enable strict environments.

        """
        self.strict_environments = strict_environments

        if kwargs:
            LOGGER.warning(
                'Invalid key(s) found in "future" have been ignored: %s',
                ', '.join(kwargs.keys())
            )

    @cached_property
    def enabled(self):
        # type: () -> List[str]
        """List all enabled future functionality.

        Returns:
            List[str]: All functionality that is enabled.

        """
        return [k for k, v in self.data.items() if v]

    def __setattr__(self, key, value):
        # type: (str, bool) -> None
        """Set attribute to a bool value only.

        Args:
            key (str): Attribute name.
            value (bool): Attribute value.

        Raises:
            TypeError: Value is not bool.

        """
        if isinstance(value, bool):
            return super(FutureDefinition, self).__setattr__(key, value)
        raise TypeError('unsupported type {} for future.{}; '
                        'must be of type "bool"'.format(type(value), key))


class DeploymentDefinition(ConfigComponent):  # pylint: disable=too-many-instance-attributes
    """A deployment defines modules and options that affect the modules.

    Deployments are processed during a ``deploy``/``destroy``/``plan``
    action. If the processing of one deployment fails, the action will
    end.

    During a ``deploy``/``destroy`` action, the user has the option to
    select which deployment will run unless the ``CI`` environment
    variable is set, the ``--tag <tag>...`` cli option was provided, or
    only one deployment is defined.

    Example:
      .. code-block:: yaml

        deployments:
          - modules:  # minimum requirements for a deployment
              # "./" can alternatively be used for the module name to indicate
              # the current directory
              - my-module.cfn
            regions:
              - us-east-1
          - name: detailed-deployment  # optional
            modules:
              - path: my-other-modules.cfn
                type: cloudformation
            regions:
              - us-east-1
            environments:
              prod: 111111111111/us-east-1
              dev:
                - 222222222222/us-east-1
                - 333333333333/us-east-1
              lab: true
            account_id: ${var account_ids}  # optional
            assume_role: ${var assume_role}  # optional
            parameters:  # optional
                region: ${env AWS_REGION}
                image_id: ${var image_id.${env DEPLOY_ENVIRONMENT}}
            env_vars:  # optional environment variable overrides
                AWS_PROFILE: ${var aws_profile.${env DEPLOY_ENVIRONMENT}::default=default}
                APP_PATH: ${var app_path.${env DEPLOY_ENVIRONMENT}}

    """

    SUPPORTS_VARIABLES = ['account_alias', 'account_id', 'assume_role',
                          'env_vars', 'environments', 'module_options',
                          'regions', 'parallel_regions', 'parameters']
    PRE_PROCESS_VARIABLES = ['account_alias', 'account_id', 'assume_role',
                             'env_vars', 'regions']

    def __init__(self, deployment):
        # type: (Dict[str, Any]) -> None
        """.. Runway deployment definition.

        Keyword Args:
            account_alias (Optional[Dict[str, str]]): A mapping of
                ``$environment: $alias`` that, if provided, is used to
                verify the currently assumed role or credentials.
            account_id (Optional[Dict[str, Union[str, int]]]): A mapping
                of ``$environment: $id`` that, if provided, is used to
                verify the currently assumed role or credentials.
            assume_role (Optional[Dict[str, Union[str, Dict[str, str]]]]):
                A mapping of ``$environment: $role`` or
                ``$environment: {arn: $role, duration: $int}`` to assume
                a role when processing a deployment. ``arn: $role`` can
                be used to apply the same role to all environment.
                ``post_deploy_env_revert: true`` can also be provided to
                revert credentials after processing.
            environments (Optional[Dict[str, Dict[str, Any]]]): Optional
                mapping of environment names to a booleon value used to
                explicitly enable or disable in an environment. This
                can be used when an environment specific variables file
                and parameters are not needed to force a module to enable
                anyway or, explicitly skip a module even if a file or
                parameters are found. The mapping can also have a string
                (or list of strings) value of $ACCOUNT_ID/$REGION to lock
                an environment to specific regions in a specific accounts.
                If it matches, it will act as an explicit enable.
            env_vars (Optional[Dict[str, Dict[str, Any]]]): A mapping of
                OS environment variable overrides to apply when processing
                modules in the deployment. Can be defined per environment
                or for all environments by omiting the environment name.
            modules (Optional[List[Dict[str, Any]]]): A list of modules
                to be processed in the order they are defined.
            module_options (Optional[Dict[str, Any]]): Options that are
                shared among all modules in the deployment.
            name (str): Name of the deployment. Used to more easily
                identify where different deployments begin/end in the logs.
            type (str): The type of module we are deploying. By default
                Runway will first check to see if you explicitly specify
                the module type, after that it will check to see if a
                valid module extension exists on the directory, and
                finally it will attempt to autodetect the type of module.
                Valid values are: ``serverless``, ``terraform``, ``cdk``,
                ``kubernetes``, ``cloudformation``, ``static``.
            regions (List[str]): AWS region names where modules will be
                deployed/destroyed. Can optionally define as a map with
                ``parallel`` as the key and a list of regions as the value.
                See **parallel_regions** for more info.
            parallel_regions: Can be defined in place of ``regions.parallel[]``.
                This will cause all modules in the deployment to be executed
                in all provided regions in parallel (at the same time).
                Only takes effect when the ``CI`` environment variable is set,
                enabling non-interactive mode, as prompts will not be able
                to be presented. If ``CI`` is not set, the regions will be
                processed one at a time. This can be used in tandom with
                **parallel modules**. ``assume_role.post_deploy_env_revert``
                will always be ``true`` when run in parallel.
            parameters (Optional(Dict[str, Any])): Module level parameters that
                are akin to a `CloudFormation`_ parameter in functionality.
                These can be used to pass variable values to your modules in
                place of a ``.env``/``.tfenv``/environment config file.
                Through the use of `Lookups`_, the value can differ per
                deploy environment, region, etc.

        .. rubric:: Lookup Resolution

        .. important:: Due to how a deployment is processed, values are
                       resolved twice. Once before processing and once during
                       processing. Because of this, the keywords/directives
                       that are resolved before processing will not have
                       access to values set during process like ``AWS_REGION``,
                       ``AWS_DEFAULT_REGION``, and ``DEPLOY_ENVIRONMENT`` for
                       the pre-processing resolution but, if they are resolved
                       again during processing, these will be available. To
                       avoide errors during the first resolution due to the
                       value not existing, provide a default value for the
                       :ref:`Lookup <Lookups>`.

        +---------------------+-----------------------------------------------+
        | Keyword / Directive | Support                                       |
        +=====================+===============================================+
        | ``account_alias``   | `env lookup`_ (``AWS_REGION`` and             |
        |                     | ``AWS_DEFAULT_REGION`` will not have been set |
        |                     | by Runway yet), `var lookup`_                 |
        +---------------------+-----------------------------------------------+
        | ``account_id``      | `env lookup`_ (``AWS_REGION`` and             |
        |                     | ``AWS_DEFAULT_REGION`` will not have been set |
        |                     | by Runway yet), `var lookup`_                 |
        +---------------------+-----------------------------------------------+
        |  ``assume_role``    | `env lookup`_ (``AWS_REGION`` and             |
        |                     | ``AWS_DEFAULT_REGION`` will not have been set |
        |                     | by Runway yet), `var lookup`_                 |
        +---------------------+-----------------------------------------------+
        |  ``environments``   | `env lookup`_, `var lookup`_                  |
        +---------------------+-----------------------------------------------+
        |  ``env_vars``       | `env lookup`_ (``AWS_REGION``,                |
        |                     | ``DEPLOY_ENVIRONMENT``, and                   |
        |                     | ``AWS_DEFAULT_REGION`` will not have been set |
        |                     | by Runway during pre-process resolution.      |
        |                     | provide a default value to avoide errors.),   |
        |                     | `var lookup`_                                 |
        +---------------------+-----------------------------------------------+
        |  ``modules``        | No direct support. See `module`_ for details  |
        |                     | on support within a module definition.        |
        +---------------------+-----------------------------------------------+
        |  ``module_options`` | `env lookup`_, `var lookup`_                  |
        +---------------------+-----------------------------------------------+
        |  ``name``           | None                                          |
        +---------------------+-----------------------------------------------+
        |  ``regions``        | `env lookup`_ (``AWS_REGION`` and             |
        |                     | ``AWS_DEFAULT_REGION`` will not have been set |
        |                     | by Runway yet), `var lookup`_                 |
        +---------------------+-----------------------------------------------+
        | ``parallel_regions``| `env lookup`_ (``AWS_REGION`` and             |
        |                     | ``AWS_DEFAULT_REGION`` will not have been set |
        |                     | by Runway yet), `var lookup`_                 |
        +---------------------+-----------------------------------------------+
        |  ``parameters``     | `env lookup`_, `var lookup`_                  |
        +---------------------+-----------------------------------------------+

        References:
            - :class:`module<runway.config.ModuleDefinition>`
            - :ref:`command-deploy`
            - :ref:`command-destroy`
            - :ref:`command-plan`

        """
        self._reverse = False
        self.name = deployment.pop('name')  # type: str
        self._account_alias = Variable(
            self.name + '.account_alias', deployment.pop(
                'account_alias', deployment.pop('account-alias', {})
            ), 'runway'
        )  # type: Variable
        self._account_id = Variable(self.name + '.account_id', deployment.pop(
            'account_id', deployment.pop('account-id', {})
        ), 'runway')  # type: Variable
        self._assume_role = Variable(
            self.name + '.assume_role', deployment.pop(
                'assume_role', deployment.pop('assume-role', {})
            ), 'runway'
        )  # type: Variable
        self._environments = Variable(
            self.name + '.environments', deployment.pop('environments', {}),
            'runway'
        )  # type: Variable
        self._parameters = Variable(
            self.name + '.parameters', deployment.pop('parameters', {}),
            'runway'
        )  # type: Variable
        self._env_vars = Variable(self.name + '.env_vars', deployment.pop(
            'env_vars', deployment.pop('env-vars', {})
        ), 'runway')  # type: Variable
        if deployment.pop('current_dir', False):
            # Deprecated in 1.0 (late 2019). Retain for at least a major version.
            LOGGER.warning('DEPRECATION WARNING: The "current_dir" option has '
                           'been deprecated in favor of a "./" module '
                           'definition. Please update your config.')
            modules = ['.' + os.sep]
        else:
            if not deployment.get('modules'):
                LOGGER.error('No modules have been defined in your Runway '
                             'deployment.')
                sys.exit(1)
            modules = deployment.pop('modules')
        self.modules = ModuleDefinition.from_list(
            modules
        )  # type: List[ModuleDefinition]
        self._module_options = Variable(
            self.name + '.module_options', deployment.pop(
                'module_options', deployment.pop('module-options', {})
            ), 'runway'
        )  # type: Variable

        # should add variable resolve here to support parallel region
        # dict in the resolved variable
        regions = deployment.pop(
            'regions', []
        )

        if regions and deployment.get('parallel_regions'):
            LOGGER.error('Found "regions" and "parallel_regions" in '
                         'deployment "%s"; only one can be defined',
                         self.name)
            sys.exit(1)
        if isinstance(regions, dict) and regions.get('parallel'):
            self._parallel_regions = Variable(
                self.name + '.parallel_regions', regions.pop('parallel'),
                'runway'
            )  # type: Variable
            self._regions = Variable(self.name + '.regions',
                                     [], 'runway')  # type: Variable
        else:
            self._regions = Variable(self.name + '.regions',
                                     regions, 'runway')
            self._parallel_regions = Variable(
                self.name + '.parallel_regions',
                deployment.pop('parallel_regions', []),
                'runway'
            )

        if deployment:
            LOGGER.warning(
                'Invalid keys found in deployment %s have been ignored: %s',
                self.name, ', '.join(deployment.keys())
            )

    @property
    def account_alias(self):
        # type: () -> Union[Dict[Any, Any], str]
        """Access the value of an attribute that supports variables."""
        value = self._account_alias.value
        if isinstance(value, (dict, string_types)):
            return value
        raise ValueError('{}.account_alias is of type {}; expected type '
                         'of dict or str'.format(self.name, type(value)))

    @property
    def account_id(self):
        # type: () -> Union[Dict[Any, Any], str]
        """Access the value of an attribute that supports variables."""
        value = self._account_id.value
        if isinstance(value, (dict, string_types)):
            return value
        if isinstance(value, int):
            return str(value)
        raise ValueError('{}.account_id is of type {}; expected type '
                         'of dict, int, or str'.format(self.name, type(value)))

    @property
    def assume_role(self):
        # type: () -> Union[Dict[Any, Any], str]
        """Access the value of an attribute that supports variables."""
        value = self._assume_role.value
        if isinstance(value, (dict, string_types)):
            return value
        raise ValueError('{}.assume_role is of type {}; expected type '
                         'of dict or str'.format(self.name, type(value)))

    @property
    def menu_entry(self):
        """Return menu entry representation of this deployment."""
        return '{name} - {modules} ({regions})'.format(
            name=self.name,
            modules=', '.join([module.name for module in self.modules]),
            regions=', '.join(self.regions or self.parallel_regions)
        )

    @property
    def module_options(self):
        # type: () -> Dict[Any, Any]
        """Access the value of an attribute that supports variables."""
        value = self._module_options.value
        if isinstance(value, dict):
            return value
        raise ValueError('{}.module_options is of type {}; expected type '
                         'of dict'.format(self.name, type(value)))

    @property
    def regions(self):
        # type: () -> List[str]
        """Access the value of an attribute that supports variables."""
        value = self._regions.value
        if isinstance(value, list):
            if self._reverse:
                return value[::-1]
            return value
        raise ValueError('{}.regions is of type {}; expected type '
                         'of list'.format(self.name, type(value)))

    @property
    def parallel_regions(self):
        # type: () -> List[str]
        """Access the value of an attribute that supports variables."""
        value = self._parallel_regions.value
        if isinstance(value, list):
            return value
        raise ValueError('{}.parallel_regions is of type {}; expected type '
                         'of list'.format(self.name, type(value)))

    def reverse(self):
        """Reverse the order of modules and regions."""
        if self._reverse:
            self._reverse = False
        else:
            self._reverse = True
        self.modules.reverse()

    @classmethod
    def from_list(cls, deployments):
        # type: (Optional[List[Dict[str, Any]]]) -> List[DeploymentDefinition]
        """Instantiate DeploymentDefinitions from a list."""
        results = []

        if not deployments:
            return []

        for i, deployment in enumerate(deployments):
            if not deployment.get('name'):
                deployment['name'] = 'deployment_{}'.format(str(i + 1))
            results.append(cls(deployment))
        return results


class TestDefinition(ConfigComponent):
    """Tests can be defined as part of the Runway config file.

    This is to remove the need for complex Makefiles or scripts to initiate
    test runners. Simply define all tests for a project in the Runway
    config file and use the ``runway test`` :ref:`command<command-test>`
    to execute them.

    Example:
      .. code-block:: yaml

        tests:
          - name: my-test
            type: script
            required: false
            args:
              commands:
                - echo "Hello World!"

    """

    SUPPORTS_VARIABLES = ['args', 'required']

    def __init__(self,
                 name,  # type: str
                 test_type,  # type: str
                 args=None,  # type: Optional[Dict[str, Any]]
                 required=True  # type: bool
                 # pylint only complains for python2
                 ):  # pylint: disable=bad-continuation
        # type: (...) -> None
        """.. Runway test definitions.

        Keyword Args:
            name (str): Name of the test. Used to more easily identify
                where different tests begin/end in the logs.
            type (str): The type of test to run. See
                :ref:`Build-in Test Types<built-in-test-types>`
                for supported test types.
            args (Optional[Dict[str, Any]]): Arguments to be passed to
                the test. Supported arguments vary by test type. See
                :ref:`Build-in Test Types<built-in-test-types>` for the
                list of arguments supported by each test type.
            required (bool):  If false, testing will continue if the test
                fails. *(default: true)*

        .. rubric:: Lookup Resolution

        .. note:: Runway does not set ``AWS_REGION`` or ``AWS_DEFAULT_REGION``
                  environment variables. If the ``DEPLOY_ENVIRONMENT``
                  environment variable is not manually set, it will always
                  be ``test`` and is not determined from the branch or
                  directory.

        +---------------------+-----------------------------------------------+
        | Keyword / Directive | Support                                       |
        +=====================+===============================================+
        | ``args``            | `env lookup`_, `var lookup`_                  |
        +---------------------+-----------------------------------------------+
        | ``required``        | `env lookup`_, `var lookup`_                  |
        +---------------------+-----------------------------------------------+

        References:
            - :ref:`Build-in Test Types<built-in-test-types>` - Supported
              test types and their
              arguments
            - :ref:`test command<command-test>`

        """
        self.name = name
        self.type = test_type
        self._args = Variable(self.name + '.args', args or {}, 'runway')
        self._required = Variable(self.name + '.required', required, 'runway')

    @property
    def args(self):
        # type: () -> Dict[str, Any]
        """Access the value of an attribute that supports variables."""
        value = self._args.value
        if isinstance(value, dict):
            return value
        raise ValueError('{}.args is of type {}; expected type '
                         'of dict'.format(self.name, type(value)))

    @property
    def required(self):
        # type: () -> bool
        """Access the value of an attribute that supports variables."""
        value = self._required.value
        if isinstance(value, bool):
            return value
        try:
            value = strtobool(value)
            return value
        except ValueError:
            pass
        raise ValueError('{}.required is of type {}; expected type '
                         'of bool'.format(self.name, type(value)))

    @classmethod
    def from_list(cls, tests):
        # type: (Optional[List[Dict[str, Any]]]) -> List[TestDefinition]
        """Instantiate TestDefinitions from a list."""
        results = []

        if not tests:
            return []

        for index, test in enumerate(tests):
            name = test.pop('name', 'test_{}'.format(index + 1))
            results.append(cls(name, test.pop('type'),
                               test.pop('args', {}),
                               test.pop('required', False)))

            if test:
                LOGGER.warning(
                    'Invalid keys found in test %s have been ignored: %s',
                    name, ', '.join(test.keys())
                )
        return results


class VariablesDefinition(MutableMap):
    """A variable definitions for the Runway config file.

    Runway variables are used to fill values that could change based on any
    number of circumstances. They can also be used to simplify the Runway config
    file by pulling lengthy definitions into another file. Variables can be used
    in the config file by providing the `var lookup`_ to any keyword/directive
    that supports :ref:`Lookups <Lookups>`.

    By default, Runway will look for and load a ``runway.variables.yml`` or
    ``runway.variables.yaml`` file that is in the same directory as the
    Runway config file. The file path and name of the file can optionally be
    defined in the config file. If the file path is explicitly provided and
    the file can't be found, an error will be raised.

    Variables can also be defined in the Runway config file directly. This can
    either be in place of a dedicated variables file, extend an existing file,
    or override values from the file.

    .. rubric:: Lookup Resolution

    Runway lookup resolution is not supported within the variables definition
    block or variables file. Attempts to use Runway :ref:`Lookups <Lookups>`
    within the variables definition block or variables file will result in
    the literal value being processed.

    Example:
      .. code-block:: yaml

        variables:
          sys_path: ./  # defaults to the current directory
          file_path: secrets.yaml
          # define additional variables or override those in the variables file
          another_var: some_value
        deployments:
          - modules:
              - ${var sampleapp.definition}
            regions: ${var sampleapp.regions}

    """

    default_names = ['runway.variables.yml', 'runway.variables.yaml']

    def __init__(self, file_path=None, sys_path=None, **kwargs):
        """.. Not really needed but cleans up the docs.

        Keyword Args:
            file_path: Explicit path to a variables file. If it cannot be found
                Runway will exit.
            sys_path: Directory to base relative paths off of.

        """
        self._file_path = file_path
        self._sys_path = sys_path
        super(VariablesDefinition, self).__init__(**kwargs)

    @classmethod
    def find_file(cls, file_path=None, sys_path=None):
        # type: (Any, Any) -> Optional[str]
        """Find a Runway variables file.

        Args:
            file_path: Explicit path to a variables file. If it cannot be found
                Runway will exit.
            sys_path: Directory to base relative paths off of.

        Returns:
            Verified path to a file.

        Raises:
            TypeError: file_path or sys_path is not a string.

        """
        if not (isinstance(file_path, (str, NoneType)) and
                isinstance(file_path, (str, NoneType))):
            raise TypeError('file_path and sys_path of VariablesDefinition '
                            'must of be of type str but got types {} and {}'.format(
                                type(file_path), type(sys_path)))
        if not sys_path:
            LOGGER.debug('sys_path not provided; using current working '
                         'direcotry')
            sys_path = os.getcwd()

        if file_path:
            result = os.path.join(sys_path, file_path)
            LOGGER.verbose('using explicit variables file: %s',
                           result)
            if os.path.isfile(result):
                return result
            LOGGER.error('The provided variables "%s" file could not '
                         'be found.', result)
            sys.exit(1)

        for name in cls.default_names:
            result = os.path.join(sys_path, name)
            LOGGER.debug('looking for variables file: %s', result)
            if os.path.isfile(result):
                LOGGER.verbose('found variables file: %s', result)
                return result

        LOGGER.info('Could not find %s in the current directory. '
                    'Continuing without a variables file.',
                    ' or '.join(cls.default_names))
        return None

    @classmethod
    def load(cls, **kwargs):
        # type: (Dict[str, Any]) -> VariablesDefinition
        """Load variables."""
        file_path = cls.find_file(file_path=kwargs.pop('file_path', None),
                                  sys_path=kwargs.pop('sys_path', None))

        if file_path:
            variables = cls._load_from_file(file_path)

            for key, val in kwargs.items():
                variables[key] = val

            return variables

        return cls(**kwargs)

    @classmethod
    def _load_from_file(cls, file_path):
        # type: (str) -> VariablesDefinition
        """Load the variables file into an object."""
        LOGGER.debug('attempting to load variables files: %s',
                     file_path)
        if not os.path.isfile(file_path):
            LOGGER.error('The provided variables "%s" file could not '
                         'be found.', file_path)
            sys.exit(1)

        with open(file_path) as data_file:
            result = cls(**yaml.safe_load(data_file))
            LOGGER.debug('variables file loaded')
            return result


class Config(ConfigComponent):
    """The Runway config file is where all options are defined.

    It contains definitions for deployments, tests, and some global
    options that impact core functionality.

    The Runway config file can have two possible names, ``runway.yml``
    or ``runway.yaml``. It must be stored at the root of the directory
    containing all modules to be deployed.

    Example:
        .. code-block:: yaml

            ---
            # See full syntax at https://github.com/onicagroup/runway
            ignore_git_branch: true
            tests:
              - name: example
                type: script
                args:
                  commands:
                    - echo "Hello world"
            deployments:
              - modules:
                  - path: my-modules.cfn
                regions:
                  - us-east-1

    """

    accepted_names = ['runway.yml', 'runway.yaml']

    def __init__(self,
                 deployments,  # type: List[Dict[str, Any]]
                 future=None,  # type: Dict[str, bool]
                 tests=None,  # type: List[Dict[str, Any]]
                 ignore_git_branch=False,  # type: bool
                 variables=None  # type: Optional[Dict[str, Any]]
                 # pylint only complains for python2
                 ):  # pylint: disable=bad-continuation
        # type: (...) -> None
        """.. Top-level Runway config file.

        Keyword Args:
            deployments (List[Dict[str, Any]]): A list of
                :class:`deployments<runway.config.DeploymentDefinition>`
                that are processed in the order they are defined.
            future (Dict[str, bool]): Enable future functionality before
                it is made standard in the next major release.
            tests (Optional[List[Dict[str, Any]]]): A list of
                :class:`tests<runway.config.TestDefinition>` that are
                processed in the order they are defined.
            ignore_git_branch (bool): Disable git branch lookup when
                using environment folders, non-git VCS, or defining the
                ``DEPLOY_ENVIRONMENT`` environment variable before
                execution. Note that defining ``DEPLOY_ENVIRONMENT``
                will automatically ignore the git branch.
            variables (Optional[Dict[str, Any]]): A map that defines the
                location of a variables file and/or the variables
                themselves.

        .. rubric:: Lookup Resolution

        +---------------------+-----------------------------------------------+
        | Keyword / Directive | Support                                       |
        +=====================+===============================================+
        | ``deployments``     | No direct support. See `Deployment`_ for      |
        |                     | details on support within a deploymet         |
        |                     | definition.                                   |
        +---------------------+-----------------------------------------------+
        | ``tests``           | No direct support. See `Test`_ for details on |
        |                     | support within a test definition.             |
        +---------------------+-----------------------------------------------+
        |``ignore_git_branch``| None                                          |
        +---------------------+-----------------------------------------------+
        | ``variables``       | None                                          |
        +---------------------+-----------------------------------------------+

        References:
            - :class:`deployment<runway.config.DeploymentDefinition>`
            - :class:`test<runway.config.TestDefinition>`

        """
        future = future or {}
        self.deployments = DeploymentDefinition.from_list(deployments)
        self.future = FutureDefinition(**future)
        self.tests = TestDefinition.from_list(tests)
        self.ignore_git_branch = ignore_git_branch

        variables = variables or {}
        self.variables = VariablesDefinition.load(**variables)

    @classmethod
    def load_from_file(cls, config_path):
        # type: (Path) -> Config
        """Load config file into a Config object."""
        if not isinstance(config_path, Path):  # legacy support
            config_path = Path(config_path)
        if not config_path.is_file():
            LOGGER.error("Runway config file was not found (looking for "
                         "%s)",
                         config_path)
            sys.exit(1)

<<<<<<< HEAD
        LOGGER.debug('attempting to load config: %s', config_path)
=======
>>>>>>> 8563189e
        config_file = yaml.safe_load(config_path.read_text()) or {}
        result = Config(config_file.pop('deployments'),
                        config_file.pop('future', {}),
                        config_file.pop('tests', []),
                        config_file.pop('ignore_git_branch',
                                        config_file.pop(
                                            'ignore-git-branch',
                                            False)),
                        config_file.pop('variables', {}))

        if config_file:
            LOGGER.warning(
                'Invalid keys found in runway file have been ignored: %s',
                ', '.join(config_file.keys())
            )
<<<<<<< HEAD
        LOGGER.debug('config loaded')
=======
>>>>>>> 8563189e
        return result

    @classmethod
    def find_config_file(cls, config_dir=None):
        # type: (Optional[Path]) -> Path
        """Find the Runway config file."""
        if not isinstance(config_dir, Path):  # legacy support
            config_dir = Path(config_dir)
        if not config_dir:
<<<<<<< HEAD
            LOGGER.debug('config_dir not provided; using current '
                         'working directory')
            config_dir = Path.cwd()
        elif not isinstance(config_dir, Path):  # legacy support
            config_dir = Path(config_dir)

        for name in cls.accepted_names:
            conf_path = config_dir / name
            LOGGER.debug('looking for variables file: %s', conf_path)
            if conf_path.is_file():
                LOGGER.verbose('found config: %s', conf_path)
=======
            config_dir = Path.cwd()

        for name in cls.accepted_names:
            conf_path = config_dir / name
            if conf_path.is_file():
>>>>>>> 8563189e
                return conf_path

        LOGGER.error('Runway config file was not found. Looking for one '
                     'of %s in %s', str(cls.accepted_names), config_dir)
        sys.exit(1)<|MERGE_RESOLUTION|>--- conflicted
+++ resolved
@@ -1221,10 +1221,7 @@
                          config_path)
             sys.exit(1)
 
-<<<<<<< HEAD
         LOGGER.debug('attempting to load config: %s', config_path)
-=======
->>>>>>> 8563189e
         config_file = yaml.safe_load(config_path.read_text()) or {}
         result = Config(config_file.pop('deployments'),
                         config_file.pop('future', {}),
@@ -1240,10 +1237,7 @@
                 'Invalid keys found in runway file have been ignored: %s',
                 ', '.join(config_file.keys())
             )
-<<<<<<< HEAD
         LOGGER.debug('config loaded')
-=======
->>>>>>> 8563189e
         return result
 
     @classmethod
@@ -1253,7 +1247,6 @@
         if not isinstance(config_dir, Path):  # legacy support
             config_dir = Path(config_dir)
         if not config_dir:
-<<<<<<< HEAD
             LOGGER.debug('config_dir not provided; using current '
                          'working directory')
             config_dir = Path.cwd()
@@ -1265,13 +1258,6 @@
             LOGGER.debug('looking for variables file: %s', conf_path)
             if conf_path.is_file():
                 LOGGER.verbose('found config: %s', conf_path)
-=======
-            config_dir = Path.cwd()
-
-        for name in cls.accepted_names:
-            conf_path = config_dir / name
-            if conf_path.is_file():
->>>>>>> 8563189e
                 return conf_path
 
         LOGGER.error('Runway config file was not found. Looking for one '
