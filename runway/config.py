"""Runway config file module."""
# pylint: disable=super-init-not-called,too-many-lines
from typing import (Any, Dict, List, Optional,  # pylint: disable=unused-import
                    Union, Iterator, TYPE_CHECKING)

# python2 supported pylint is unable to load this when in a venv
from distutils.util import strtobool  # pylint: disable=no-name-in-module,import-error
import logging
import os
import sys

from six import string_types
import yaml

from .util import MutableMap
from .variables import Variable

# python2 supported pylint sees this is cyclic even though its only for type checking
# pylint: disable=cyclic-import
if TYPE_CHECKING:
    from .context import Context  # noqa: F401 pylint: disable=unused-import

LOGGER = logging.getLogger('runway')
NoneType = type(None)


class ConfigComponent(MutableMap):
    """Base class for Runway config components.

    Attributes:
        SUPPORTS_VARIABLES: A list of directives that support the use of
            variable.
        PRE_PROCESS_VARIABLES: A list of directives that support the use of
            variables and needs to be resolved before the component is
            processed.

    """

    SUPPORTS_VARIABLES = ['env_vars', 'environments', 'parameters']  # type: List[str]
    PRE_PROCESS_VARIABLES = []  # type: List[str]

    @property
    def data(self):
        # type: () -> Dict[str, Any]
        """Sanitized output of __dict__ with properties added.

        Removes anything that starts with ``_``.

        """
        data = {}

        for key, val in self.__dict__.items():
            if not key.startswith('_'):
                data[key] = val

        for attr in self.SUPPORTS_VARIABLES:
            data[attr] = getattr(self, attr, None)

        return data

    @property
    def env_vars(self):
        # type: () -> Any
        """Access the value of an attribute that supports variables."""
        value = self._env_vars.value  # pylint: disable=no-member
        if isinstance(value, dict):
            return value
        raise ValueError('{}.env_vars is of type {}; expected type '
                         'of dict'.format(self.name, type(value)))

    @property
    def environments(self):
        # type: () -> Dict[Any, Any]
        """Access the value of an attribute that supports variables."""
        value = self._environments.value  # pylint: disable=no-member
        if isinstance(value, dict):
            return value
        raise ValueError('{}.environments is of type {}; expected type '
                         'of dict'.format(self.name, type(value)))

    @property
    def parameters(self):
        # type: () -> Dict[str, Any]
        """Access the value of an attribute that supports variables."""
        value = self._parameters.value  # pylint: disable=no-member
        if isinstance(value, dict):
            return value
        raise ValueError('{}.parameters is of type {}; expected type '
                         'of dict'.format(self.name, type(value)))

    def get(self, key, default=None):
        # type: (str, Any) -> Any
        """Implement evaluation of get."""
        return getattr(self, key, getattr(self, key.replace('-', '_'), default))

    def resolve(self, context, variables=None, pre_process=False):
        # type: ('Context', Optional[VariablesDefinition], bool) -> None
        """Resolve attributes that support variables.

        Args:
            context: The current context object.
            variables: Object containing variables passed to Runway.
            pre_process: Only resolve the variables that are required before
                the component is processed. If this is ``False``, all variables
                will be resolved. This is useful to prevent errors when
                variables cannot be resolved because the values are not
                populated until processing has begun.

        """
        for attr in (self.PRE_PROCESS_VARIABLES if pre_process
                     else self.SUPPORTS_VARIABLES):
            LOGGER.debug('Resolving %s.%s', self.name, attr)
            getattr(self, '_' + attr).resolve(context, variables=variables)

    def __getitem__(self, key):
        # type: (str) -> Any
        """Implement evaluation of self[key]."""
        result = getattr(self, key, getattr(self, key.replace('-', '_')))

        if isinstance(result, Variable):
            return result.value
        return result

    def __len__(self):
        # type: () -> int
        """Implement the built-in function len()."""
        return len(self.data)

    def __iter__(self):
        # type: () -> Iterator[Any]
        """Return iterator object that can iterate over all attributes."""
        return iter(self.data)


class ModuleDefinition(ConfigComponent):  # pylint: disable=too-many-instance-attributes
    """A module defines the directory to be processed and applicable options.

<<<<<<< HEAD
    It can consist of `CloudFormation`_ (using `Stacker`_),
    `Terraform`_, `Serverless Framework`_, `AWS CDK`_, `Kubernetes`_, or
    a :ref:`Static Site<mod-staticsite>`. It is recommended to place the
    appropriate extension on each directory for identification (but it
    is not required). See :ref:`Repo Structure<repo-structure>` for
    examples of a module directory structure.
=======
    It can consist of `CloudFormation`_ (using `CFNgin`_),
    `Terraform`_, `Serverless Framework`_, `AWS CDK`_, or `Kubernetes`_.
    It is recommended to place the appropriate extension on each directory
    for identification (but it is not required). See
    :ref:`Repo Structure<repo-structure>` for examples of a module
    directory structure.
>>>>>>> e1b2aca8

    +------------------+-----------------------------------------------+
    | Suffix/Extension | IaC Tool/Framework                            |
    +==================+===============================================+
    | ``.cdk``         | `AWS CDK`_                                    |
    +------------------+-----------------------------------------------+
    | ``.cfn``         | `CloudFormation`_                             |
    +------------------+-----------------------------------------------+
    | ``.sls``         | `Serverless Framework`_                       |
    +------------------+-----------------------------------------------+
    | ``.tf``          | `Terraform`_                                  |
    +------------------+-----------------------------------------------+
    | ``.k8s``         | `Kubernetes`_                                 |
    +------------------+-----------------------------------------------+
    | ``.web``         | :ref:`Static Site<mod-staticsite>`            |
    +------------------+-----------------------------------------------+

    A module is only deployed if there is a corresponding environment file
    present or parameters are provided. This can take the form of either a file
    in the module folder or the ``parameters`` option being defined. The naming
    format varies per-module type.
    See :ref:`Module Configurations<module-configurations>` for acceptable
    environment file name formats.

    Modules can be defined as a string or a mapping. The minimum
    requirement for a module is a string that is equal to the name of
    the module directory. Providing a string is the same as providing a
    value for ``path`` in a mapping definition.

    Example:
      .. code-block:: yaml

        deployments:
          - modules:
              - my-module.cfn  # this
              - path: my-module.cfn  # is the same as this

    Using a map to define a module provides the ability to specify
    per-module ``options``, parameters, environment variables,tags,
    and even a custom class for processing the module. The options that
    can be used with each module vary. For detailed information about
    module-specific options, see
    :ref:`Module Configurations<module-configurations>`.

    Example:
      .. code-block:: yaml

        deployments:
          - modules:
              - name: my-module
                path: my-module.tf
                environments:
                  prod: 111111111111/us-east-1
                  dev:
                    - 222222222222/us-east-1
                    - 333333333333/us-east-1
                  lab: true
                parameters:
                  image_id: ${var image_id.${env DEPLOY_ENVIRONMENT}}
                tags:
                  - app:example
                  - my-tag
                options:
                  terraform_backend_config:
                    region: us-east-1
                  terraform_backend_cfn_outputs:
                    bucket: StackName::OutputName
                    dynamodb_table: StackName::OutputName

    One special map keyword, ``parallel``, indicates a list of child
    modules that will be executed in parallel (simultaneously) if the
    ``CI`` :ref:`environment variable is set<non-interactive-mode>`.

    Example:
      In this example, ``backend.tf`` will be deployed followed by the services
      that will be utilizing it. The services will be deployed in parallel.
      After the services have completed, ``frontend.tf`` will be deployed.

      .. code-block:: yaml

        deployments:
          - modules:
            - backend.tf
            - parallel:
              - servicea.cfn  # any normal module option can be used here
              - path: serviceb.cfn
              - path: servicec.cfn
                parameters:
                  count: ${var count.${env DEPLOY_ENVIRONMENT}}
            - frontend.tf

    """

    SUPPORTS_VARIABLES = ['class_path', 'env_vars', 'environments',
                          'options', 'parameters', 'path']

    def __init__(self,  # pylint: disable=too-many-arguments
                 name,  # type: str
                 path,  # type: str
                 class_path=None,  # type: Optional[str]
                 type_str=None,  # type: Optional[str]
                 environments=None,  # type: Optional[Dict[str, Dict[str, Any]]]
                 parameters=None,  # type: Optional[Dict[str, Any]]
                 env_vars=None,  # type: Optional[Dict[str, Dict[str, Any]]]
                 options=None,  # type: Optional[Dict[str, Any]]
                 tags=None,  # type: Optional[Dict[str, str]]
                 child_modules=None  # type: Optional[List[Union[str, Dict[str, Any]]]]
                 # pylint only complains for python2
                 ):  # pylint: disable=bad-continuation
        # type: (...) -> None
        """.. Runway module definition.

        Keyword Args:
            name (str): Name of the module. Used to more easily identify
                where different modules begin/end in the logs.
            path (str): Path to the module relative to the Runway config
                file. This cannot be higher than the Runway config file. See
                `Path`_ for detailed usage.
            class_path (Optional[str]): Path to custom Runway module class.
                Also used for static site deployments. See
                :ref:`Module Configurations<module-configurations>` for
                detailed usage.
<<<<<<< HEAD
            type_str (Optional[str]): Alias for type of module to use
                :ref:`Module Configurations<module-configurations>` for
                detailed usage.
            environments (Optional[Dict[str, Dict[str, Any]]]): Mapping for
                variables to environment names. When run, the variables
                defined here are merged with those in the
                ``.env``/``.tfenv``/environment config file. If this is
                defined, ``.env`` files can be omitted and the module
                will still be processed.
=======
            environments (Optional[Dict[str, Dict[str, Any]]]): Optional
                mapping of environment names to a booleon value used to
                explicitly deploy or not deploy in an environment. This
                can be used when an environment specific variables file
                and parameters are not needed to force a module to deploy
                anyway or, explicitly skip a module even if a file or
                parameters are found. The mapping can also have a string
                (or list of strings) value of $ACCOUNT_ID/$REGION to lock
                an environment to specific regions in a specific accounts.
                If it matches, it will act as an explicit deploy.
>>>>>>> e1b2aca8
            env_vars (Optional[Dict[str, Dict[str, Any]]]): A mapping of
                OS environment variable overrides to apply when processing
                modules in the deployment. Can be defined per environment
                or for all environments by omiting the environment name.
                Takes precedence over values set at the deployment-level.
            options (Optional[Dict[str, Any]]): Module-specific options.
                See :ref:`Module Configurations<module-configurations>`
                for detailed usage. Takes precedence over values set at the
                deployment-level.
            parameters (Optional(Dict[str, Any])): Module level parameters that
                are akin to a `CloudFormation`_ parameter in functionality.
                These can be used to pass variable values to your modules in
                place of a ``.env``/``.tfenv``/environment config file.
                Through the use of `Lookups`_, the value can differ per
                deploy environment, region, etc.
            tags (Optional[Dict[str, str]]): Module tags used to select
                which modules to process using CLI arguments.
                (``--tag <tag>...``)
            child_modules (Optional[List[Union[str, Dict[str, Any]]]]):
                Child modules that can be executed in parallel

        .. rubric:: Lookup Resolution

        +---------------------+-----------------------------------------------+
        | Keyword / Directive | Support                                       |
        +=====================+===============================================+
        |  ``name``           | None                                          |
        +---------------------+-----------------------------------------------+
        |  ``path``           | `env lookup`_, `var lookup`_                  |
        +---------------------+-----------------------------------------------+
        |  ``class_path``     | `env lookup`_, `var lookup`_                  |
        +---------------------+-----------------------------------------------+
        |  ``environments``   | `env lookup`_, `var lookup`_                  |
        +---------------------+-----------------------------------------------+
        |  ``env_vars``       | `env lookup`_, `var lookup`_                  |
        +---------------------+-----------------------------------------------+
        |  ``options``        | `env lookup`_, `var lookup`_                  |
        +---------------------+-----------------------------------------------+
        |  ``parameters``     | `env lookup`_, `var lookup`_                  |
        +---------------------+-----------------------------------------------+
        |  ``tags``           | None                                          |
        +---------------------+-----------------------------------------------+

        References:
            - `AWS CDK`_
            - `CloudFormation`_
            - `Serverless Framework`_
            - `CFNgin`_
            - `Troposphere`_
            - `Terraform`_
            - `Kubernetes`_
            - :ref:`Static Site<mod-staticsite>`
            - :ref:`Module Configurations<module-configurations>` -
              detailed module ``options``
            - :ref:`Repo Structure<repo-structure>` - examples of
              directory structure
            - :ref:`command-deploy`
            - :ref:`command-destroy`
            - :ref:`command-plan`

        """
        self.name = name
<<<<<<< HEAD
        self.path = path
        self.class_path = class_path
        self.type = type_str
        self.environments = environments or {}
        self.env_vars = env_vars or {}
        self.options = options or {}
=======
        self._path = Variable(name + '.path', path, 'runway')
        self._class_path = Variable(name + '.class_path', class_path, 'runway')
        self._environments = Variable(name + '.environments',
                                      environments or {}, 'runway')
        self._parameters = Variable(name + '.parameters', parameters or {},
                                    'runway')
        self._env_vars = Variable(name + '.env_vars', env_vars or {}, 'runway')
        self._options = Variable(name + '.options', options or {}, 'runway')
>>>>>>> e1b2aca8
        self.tags = tags or {}
        self.child_modules = child_modules or []

    @property
    def class_path(self):
        # type: () -> Optional[str]
        """Access the value of an attribute that supports variables."""
        value = self._class_path.value
        if not value:
            return None
        if isinstance(value, str):
            return value
        raise ValueError('{}.class_path = {} is of type {}; expected type '
                         'of str'.format(self.name, value, type(value)))

    @property
    def options(self):
        # type: () -> Dict[Any, Any]
        """Access the value of an attribute that supports variables."""
        value = self._options.value
        if isinstance(value, dict):
            return value
        raise ValueError('{}.options is of type {}; expected type '
                         'of dict'.format(self.name, type(value)))

    @property
    def path(self):
        # type: () -> str
        """Access the value of an attribute that supports variables."""
        value = self._path.value  # pylint: disable=no-member
        if isinstance(value, str):
            return value
        raise ValueError('{}.path is of type {}; expected type '
                         'of str'.format(self.name, type(value)))

    @classmethod
    def from_list(cls, modules):
        # type: (List[Union[Dict[str, Any], str]]) -> List[ModuleDefinition]
        """Instantiate ModuleDefinition from a list."""
        results = []

        for mod in modules:
            if isinstance(mod, str):
                results.append(cls(name=mod, path=mod))
                continue
            if mod.get('parallel'):
                name = 'parallel_parent'
                child_modules = ModuleDefinition.from_list(mod.pop('parallel'))
                path = '[' + ', '.join([x.path for x in child_modules]) + ']'
                if mod:
                    LOGGER.warning(
                        'Invalid keys found in parallel module config have been ignored: %s',
                        ', '.join(mod.keys())
                    )
            else:
                name = mod.pop('name', mod['path'])
                child_modules = None
                path = mod.pop('path')
            results.append(cls(name,
                               path,
                               class_path=mod.pop('class_path', None),
                               type_str=mod.pop('type', None),
                               environments=mod.pop('environments', {}),
                               env_vars=mod.pop('env_vars', {}),
                               options=mod.pop('options', {}),
                               parameters=mod.pop('parameters', {}),
                               tags=mod.pop('tags', {}),
                               child_modules=child_modules))
            if mod:
                LOGGER.warning(
                    'Invalid keys found in module %s have been ignored: %s',
                    name, ', '.join(mod.keys())
                )
        return results


class DeploymentDefinition(ConfigComponent):  # pylint: disable=too-many-instance-attributes
    """A deployment defines modules and options that affect the modules.

    Deployments are processed during a ``deploy``/``destroy``/``plan``
    action. If the processing of one deployment fails, the action will
    end.

    During a ``deploy``/``destroy`` action, the user has the option to
    select which deployment will run unless the ``CI`` environment
    variable is set, the ``--tag <tag>...`` cli option was provided, or
    only one deployment is defined.

    Example:
      .. code-block:: yaml

        deployments:
          - modules:  # minimum requirements for a deployment
              # "./" can alternatively be used for the module name to indicate
              # the current directory
              - my-module.cfn
            regions:
              - us-east-1
          - name: detailed-deployment  # optional
            modules:
              - path: my-other-modules.cfn
                type: cloudformation
            regions:
              - us-east-1
            environments:
              prod: 111111111111/us-east-1
              dev:
                - 222222222222/us-east-1
                - 333333333333/us-east-1
              lab: true
            account_id: ${var account_ids}  # optional
            assume_role: ${var assume_role}  # optional
            parameters:  # optional
                region: ${env AWS_REGION}
                image_id: ${var image_id.${env DEPLOY_ENVIRONMENT}}
            env_vars:  # optional environment variable overrides
                AWS_PROFILE: ${var aws_profile.${env DEPLOY_ENVIRONMENT}::default=default}
                APP_PATH: ${var app_path.${env DEPLOY_ENVIRONMENT}}

    """

    SUPPORTS_VARIABLES = ['account_alias', 'account_id', 'assume_role',
                          'env_vars', 'environments', 'module_options',
                          'regions', 'parallel_regions', 'parameters']
    PRE_PROCESS_VARIABLES = ['account_alias', 'account_id', 'assume_role',
                             'env_vars', 'regions']

    def __init__(self, deployment):
        # type: (Dict[str, Any]) -> None
        """.. Runway deployment definition.

        Keyword Args:
            account_alias (Optional[Dict[str, str]]): A mapping of
                ``$environment: $alias`` that, if provided, is used to
                verify the currently assumed role or credentials.
            account_id (Optional[Dict[str, Union[str, int]]]): A mapping
                of ``$environment: $id`` that, if provided, is used to
                verify the currently assumed role or credentials.
            assume_role (Optional[Dict[str, Union[str, Dict[str, str]]]]):
                A mapping of ``$environment: $role`` or
                ``$environment: {arn: $role, duration: $int}`` to assume
                a role when processing a deployment. ``arn: $role`` can
                be used to apply the same role to all environment.
                ``post_deploy_env_revert: true`` can also be provided to
                revert credentials after processing.
            environments (Optional[Dict[str, Dict[str, Any]]]): Optional
                mapping of environment names to a booleon value used to
                explicitly enable or disable in an environment. This
                can be used when an environment specific variables file
                and parameters are not needed to force a module to enable
                anyway or, explicitly skip a module even if a file or
                parameters are found. The mapping can also have a string
                (or list of strings) value of $ACCOUNT_ID/$REGION to lock
                an environment to specific regions in a specific accounts.
                If it matches, it will act as an explicit enable.
            env_vars (Optional[Dict[str, Dict[str, Any]]]): A mapping of
                OS environment variable overrides to apply when processing
                modules in the deployment. Can be defined per environment
                or for all environments by omiting the environment name.
            modules (Optional[List[Dict[str, Any]]]): A list of modules
                to be processed in the order they are defined.
            module_options (Optional[Dict[str, Any]]): Options that are
                shared among all modules in the deployment.
            name (str): Name of the deployment. Used to more easily
                identify where different deployments begin/end in the logs.
            type (str): The type of module we are deploying. By default
                Runway will first check to see if you explicitly specify
                the module type, after that it will check to see if a
                valid module extension exists on the directory, and
                finally it will attempt to autodetect the type of module.
                Valid values are: ``serverless``, ``terraform``, ``cdk``,
                ``kubernetes``, ``cloudformation``, ``static``.
            regions (List[str]): AWS region names where modules will be
                deployed/destroyed. Can optionally define as a map with
                ``parallel`` as the key and a list of regions as the value.
                See **parallel_regions** for more info.
            parallel_regions: Can be defined in place of ``regions.parallel[]``.
                This will cause all modules in the deployment to be executed
                in all provided regions in parallel (at the same time).
                Only takes effect when the ``CI`` environment variable is set,
                enabling non-interactive mode, as prompts will not be able
                to be presented. If ``CI`` is not set, the regions will be
                processed one at a time. This can be used in tandom with
                **parallel modules**. ``assume_role.post_deploy_env_revert``
                will always be ``true`` when run in parallel.
            parameters (Optional(Dict[str, Any])): Module level parameters that
                are akin to a `CloudFormation`_ parameter in functionality.
                These can be used to pass variable values to your modules in
                place of a ``.env``/``.tfenv``/environment config file.
                Through the use of `Lookups`_, the value can differ per
                deploy environment, region, etc.

        .. rubric:: Lookup Resolution

        .. important:: Due to how a deployment is processed, values are
                       resolved twice. Once before processing and once during
                       processing. Because of this, the keywords/directives
                       that are resolved before processing will not have
                       access to values set during process like ``AWS_REGION``,
                       ``AWS_DEFAULT_REGION``, and ``DEPLOY_ENVIRONMENT`` for
                       the pre-processing resolution but, if they are resolved
                       again during processing, these will be available. To
                       avoide errors during the first resolution due to the
                       value not existing, provide a default value for the
                       :ref:`Lookup <Lookups>`.

        +---------------------+-----------------------------------------------+
        | Keyword / Directive | Support                                       |
        +=====================+===============================================+
        | ``account_alias``   | `env lookup`_ (``AWS_REGION`` and             |
        |                     | ``AWS_DEFAULT_REGION`` will not have been set |
        |                     | by Runway yet), `var lookup`_                 |
        +---------------------+-----------------------------------------------+
        | ``account_id``      | `env lookup`_ (``AWS_REGION`` and             |
        |                     | ``AWS_DEFAULT_REGION`` will not have been set |
        |                     | by Runway yet), `var lookup`_                 |
        +---------------------+-----------------------------------------------+
        |  ``assume_role``    | `env lookup`_ (``AWS_REGION`` and             |
        |                     | ``AWS_DEFAULT_REGION`` will not have been set |
        |                     | by Runway yet), `var lookup`_                 |
        +---------------------+-----------------------------------------------+
        |  ``environments``   | `env lookup`_, `var lookup`_                  |
        +---------------------+-----------------------------------------------+
        |  ``env_vars``       | `env lookup`_ (``AWS_REGION``,                |
        |                     | ``DEPLOY_ENVIRONMENT``, and                   |
        |                     | ``AWS_DEFAULT_REGION`` will not have been set |
        |                     | by Runway during pre-process resolution.      |
        |                     | provide a default value to avoide errors.),   |
        |                     | `var lookup`_                                 |
        +---------------------+-----------------------------------------------+
        |  ``modules``        | No direct support. See `module`_ for details  |
        |                     | on support within a module definition.        |
        +---------------------+-----------------------------------------------+
        |  ``module_options`` | `env lookup`_, `var lookup`_                  |
        +---------------------+-----------------------------------------------+
        |  ``name``           | None                                          |
        +---------------------+-----------------------------------------------+
        |  ``regions``        | `env lookup`_ (``AWS_REGION`` and             |
        |                     | ``AWS_DEFAULT_REGION`` will not have been set |
        |                     | by Runway yet), `var lookup`_                 |
        +---------------------+-----------------------------------------------+
        | ``parallel_regions``| `env lookup`_ (``AWS_REGION`` and             |
        |                     | ``AWS_DEFAULT_REGION`` will not have been set |
        |                     | by Runway yet), `var lookup`_                 |
        +---------------------+-----------------------------------------------+
        |  ``parameters``     | `env lookup`_, `var lookup`_                  |
        +---------------------+-----------------------------------------------+

        References:
            - :class:`module<runway.config.ModuleDefinition>`
            - :ref:`command-deploy`
            - :ref:`command-destroy`
            - :ref:`command-plan`

        """
        self._reverse = False
        self.name = deployment.pop('name')  # type: str
        self._account_alias = Variable(
            self.name + '.account_alias', deployment.pop(
                'account_alias', deployment.pop('account-alias', {})
            ), 'runway'
        )  # type: Variable
        self._account_id = Variable(self.name + '.account_id', deployment.pop(
            'account_id', deployment.pop('account-id', {})
        ), 'runway')  # type: Variable
        self._assume_role = Variable(
            self.name + '.assume_role', deployment.pop(
                'assume_role', deployment.pop('assume-role', {})
            ), 'runway'
        )  # type: Variable
        self._environments = Variable(
            self.name + '.environments', deployment.pop('environments', {}),
            'runway'
        )  # type: Variable
        self._parameters = Variable(
            self.name + '.parameters', deployment.pop('parameters', {}),
            'runway'
        )  # type: Variable
        self._env_vars = Variable(self.name + '.env_vars', deployment.pop(
            'env_vars', deployment.pop('env-vars', {})
        ), 'runway')  # type: Variable
        if deployment.pop('current_dir', False):
            # Deprecated in 1.0 (late 2019). Retain for at least a major version.
            LOGGER.warning('DEPRECATION WARNING: The "current_dir" option has '
                           'been deprecated in favor of a "./" module '
                           'definition. Please update your config.')
            modules = ['.' + os.sep]
        else:
            if not deployment.get('modules'):
                LOGGER.error('No modules have been defined in your Runway '
                             'deployment.')
                sys.exit(1)
            modules = deployment.pop('modules')
        self.modules = ModuleDefinition.from_list(
            modules
        )  # type: List[ModuleDefinition]
        self._module_options = Variable(
            self.name + '.module_options', deployment.pop(
                'module_options', deployment.pop('module-options', {})
            ), 'runway'
        )  # type: Variable

        # should add variable resolve here to support parallel region
        # dict in the resolved variable
        regions = deployment.pop(
            'regions', []
        )

        if regions and deployment.get('parallel_regions'):
            LOGGER.error('Found "regions" and "parallel_regions" in '
                         'deployment "%s"; only one can be defined',
                         self.name)
            sys.exit(1)
        if isinstance(regions, dict) and regions.get('parallel'):
            self._parallel_regions = Variable(
                self.name + '.parallel_regions', regions.pop('parallel'),
                'runway'
            )  # type: Variable
            self._regions = Variable(self.name + '.regions',
                                     [], 'runway')  # type: Variable
        else:
            self._regions = Variable(self.name + '.regions',
                                     regions, 'runway')
            self._parallel_regions = Variable(
                self.name + '.parallel_regions',
                deployment.pop('parallel_regions', []),
                'runway'
            )

        if deployment:
            LOGGER.warning(
                'Invalid keys found in deployment %s have been ignored: %s',
                self.name, ', '.join(deployment.keys())
            )

    @property
    def account_alias(self):
        # type: () -> Union[Dict[Any, Any], str]
        """Access the value of an attribute that supports variables."""
        value = self._account_alias.value
        if isinstance(value, (dict, string_types)):
            return value
        raise ValueError('{}.account_alias is of type {}; expected type '
                         'of dict or str'.format(self.name, type(value)))

    @property
    def account_id(self):
        # type: () -> Union[Dict[Any, Any], str]
        """Access the value of an attribute that supports variables."""
        value = self._account_id.value
        if isinstance(value, (dict, string_types)):
            return value
        if isinstance(value, int):
            return str(value)
        raise ValueError('{}.account_id is of type {}; expected type '
                         'of dict, int, or str'.format(self.name, type(value)))

    @property
    def assume_role(self):
        # type: () -> Union[Dict[Any, Any], str]
        """Access the value of an attribute that supports variables."""
        value = self._assume_role.value
        if isinstance(value, (dict, string_types)):
            return value
        raise ValueError('{}.assume_role is of type {}; expected type '
                         'of dict or str'.format(self.name, type(value)))

    @property
    def module_options(self):
        # type: () -> Dict[Any, Any]
        """Access the value of an attribute that supports variables."""
        value = self._module_options.value
        if isinstance(value, dict):
            return value
        raise ValueError('{}.module_options is of type {}; expected type '
                         'of dict'.format(self.name, type(value)))

    @property
    def regions(self):
        # type: () -> List[str]
        """Access the value of an attribute that supports variables."""
        value = self._regions.value
        if isinstance(value, list):
            if self._reverse:
                return value[::-1]
            return value
        raise ValueError('{}.regions is of type {}; expected type '
                         'of list'.format(self.name, type(value)))

    @property
    def parallel_regions(self):
        # type: () -> List[str]
        """Access the value of an attribute that supports variables."""
        value = self._parallel_regions.value
        if isinstance(value, list):
            return value
        raise ValueError('{}.parallel_regions is of type {}; expected type '
                         'of list'.format(self.name, type(value)))

    def reverse(self):
        """Reverse the order of modules and regions."""
        if self._reverse:
            self._reverse = False
        else:
            self._reverse = True
        self.modules.reverse()

    @classmethod
    def from_list(cls, deployments):
        # type: (Optional[List[Dict[str, Any]]]) -> List[DeploymentDefinition]
        """Instantiate DeploymentDefinitions from a list."""
        results = []

        if not deployments:
            return []

        for i, deployment in enumerate(deployments):
            if not deployment.get('name'):
                deployment['name'] = 'deployment_{}'.format(str(i + 1))
            results.append(cls(deployment))
        return results


class TestDefinition(ConfigComponent):
    """Tests can be defined as part of the Runway config file.

    This is to remove the need for complex Makefiles or scripts to initiate
    test runners. Simply define all tests for a project in the Runway
    config file and use the ``runway test`` :ref:`command<command-test>`
    to execute them.

    Example:
      .. code-block:: yaml

        tests:
          - name: my-test
            type: script
            required: false
            args:
              commands:
                - echo "Hello World!"

    """

    SUPPORTS_VARIABLES = ['args', 'required']

    def __init__(self,
                 name,  # type: str
                 test_type,  # type: str
                 args=None,  # type: Optional[Dict[str, Any]]
                 required=True  # type: bool
                 # pylint only complains for python2
                 ):  # pylint: disable=bad-continuation
        # type: (...) -> None
        """.. Runway test definitions.

        Keyword Args:
            name (str): Name of the test. Used to more easily identify
                where different tests begin/end in the logs.
            type (str): The type of test to run. See
                :ref:`Build-in Test Types<built-in-test-types>`
                for supported test types.
            args (Optional[Dict[str, Any]]): Arguments to be passed to
                the test. Supported arguments vary by test type. See
                :ref:`Build-in Test Types<built-in-test-types>` for the
                list of arguments supported by each test type.
            required (bool):  If false, testing will continue if the test
                fails. *(default: true)*

        .. rubric:: Lookup Resolution

        .. note:: Runway does not set ``AWS_REGION`` or ``AWS_DEFAULT_REGION``
                  environment variables. If the ``DEPLOY_ENVIRONMENT``
                  environment variable is not manually set, it will always
                  be ``test`` and is not determined from the branch or
                  directory.

        +---------------------+-----------------------------------------------+
        | Keyword / Directive | Support                                       |
        +=====================+===============================================+
        | ``args``            | `env lookup`_, `var lookup`_                  |
        +---------------------+-----------------------------------------------+
        | ``required``        | `env lookup`_, `var lookup`_                  |
        +---------------------+-----------------------------------------------+

        References:
            - :ref:`Build-in Test Types<built-in-test-types>` - Supported
              test types and their
              arguments
            - :ref:`test command<command-test>`

        """
        self.name = name
        self.type = test_type
        self._args = Variable(self.name + '.args', args or {}, 'runway')
        self._required = Variable(self.name + '.required', required, 'runway')

    @property
    def args(self):
        # type: () -> Dict[str, Any]
        """Access the value of an attribute that supports variables."""
        value = self._args.value
        if isinstance(value, dict):
            return value
        raise ValueError('{}.args is of type {}; expected type '
                         'of dict'.format(self.name, type(value)))

    @property
    def required(self):
        # type: () -> bool
        """Access the value of an attribute that supports variables."""
        value = self._required.value
        if isinstance(value, bool):
            return value
        try:
            value = strtobool(value)
            return value
        except ValueError:
            pass
        raise ValueError('{}.required is of type {}; expected type '
                         'of bool'.format(self.name, type(value)))

    @classmethod
    def from_list(cls, tests):
        # type: (Optional[List[Dict[str, Any]]]) -> List[TestDefinition]
        """Instantiate TestDefinitions from a list."""
        results = []

        if not tests:
            return []

        for index, test in enumerate(tests):
            name = test.pop('name', 'test_{}'.format(index + 1))
            results.append(cls(name, test.pop('type'),
                               test.pop('args', {}),
                               test.pop('required', False)))

            if test:
                LOGGER.warning(
                    'Invalid keys found in test %s have been ignored: %s',
                    name, ', '.join(test.keys())
                )
        return results


class VariablesDefinition(MutableMap):
    """A variable definitions for the Runway config file.

    Runway variables are used to fill values that could change based on any
    number of circumstances. They can also be used to simplify the Runway config
    file by pulling lengthy definitions into another file. Variables can be used
    in the config file by providing the `var lookup`_ to any keyword/directive
    that supports :ref:`Lookups <Lookups>`.

    By default, Runway will look for and load a ``runway.variables.yml`` or
    ``runway.variables.yaml`` file that is in the same directory as the
    Runway config file. The file path and name of the file can optionally be
    defined in the config file. If the file path is explicitly provided and
    the file can't be found, an error will be raised.

    Variables can also be defined in the Runway config file directly. This can
    either be in place of a dedicated variables file, extend an existing file,
    or override values from the file.

    .. rubric:: Lookup Resolution

    Runway lookup resolution is not supported within the variables definition
    block or variables file. Attempts to use Runway :ref:`Lookups <Lookups>`
    within the variables definition block or variables file will result in
    the literal value being processed.

    Example:
      .. code-block:: yaml

        variables:
          sys_path: ./  # defaults to the current directory
          file_path: secrets.yaml
          # define additional variables or override those in the variables file
          another_var: some_value
        deployments:
          - modules:
              - ${var sampleapp.definition}
            regions: ${var sampleapp.regions}

    """

    default_names = ['runway.variables.yml', 'runway.variables.yaml']

    def __init__(self, file_path=None, sys_path=None, **kwargs):
        """.. Not really needed but cleans up the docs.

        Keyword Args:
            file_path: Explicit path to a variables file. If it cannot be found
                Runway will exit.
            sys_path: Directory to base relative paths off of.

        """
        self._file_path = file_path
        self._sys_path = sys_path
        super(VariablesDefinition, self).__init__(**kwargs)

    @classmethod
    def find_file(cls, file_path=None, sys_path=None):
        # type: (Any, Any) -> Optional[str]
        """Find a Runway variables file.

        Args:
            file_path: Explicit path to a variables file. If it cannot be found
                Runway will exit.
            sys_path: Directory to base relative paths off of.

        Returns:
            Verified path to a file.

        Raises:
            TypeError: file_path or sys_path is not a string.

        """
        if not (isinstance(file_path, (str, NoneType)) and
                isinstance(file_path, (str, NoneType))):
            raise TypeError('file_path and sys_path of VariablesDefinition '
                            'must of be of type str but got types {} and {}'.format(
                                type(file_path), type(sys_path)))
        if not sys_path:
            sys_path = os.getcwd()

        if file_path:
            result = os.path.join(sys_path, file_path)
            if os.path.isfile(result):
                return result
            LOGGER.error('The provided variables "%s" file could not '
                         'be found.', result)
            sys.exit(1)

        for name in cls.default_names:
            result = os.path.join(sys_path, name)
            if os.path.isfile(result):
                return result

        LOGGER.info('Could not find %s in the current directory. '
                    'Continuing without a variables file.',
                    ' or '.join(cls.default_names))
        return None

    @classmethod
    def load(cls, **kwargs):
        # type: (Dict[str, Any]) -> VariablesDefinition
        """Load variables."""
        file_path = cls.find_file(file_path=kwargs.pop('file_path', None),
                                  sys_path=kwargs.pop('sys_path', None))

        if file_path:
            variables = cls._load_from_file(file_path)

            for key, val in kwargs.items():
                variables[key] = val

            return variables

        return cls(**kwargs)

    @classmethod
    def _load_from_file(cls, file_path):
        # type: (str) -> VariablesDefinition
        """Load the variables file into an object."""
        if not os.path.isfile(file_path):
            LOGGER.error('The provided variables "%s" file could not '
                         'be found.', file_path)
            sys.exit(1)

        with open(file_path) as data_file:
            return cls(**yaml.safe_load(data_file))


class Config(ConfigComponent):
    """The Runway config file is where all options are defined.

    It contains definitions for deployments, tests, and some global
    options that impact core functionality.

    The Runway config file can have two possible names, ``runway.yml``
    or ``runway.yaml``. It must be stored at the root of the directory
    containing all modules to be deployed.

    Example:
        .. code-block:: yaml

            ---
            # See full syntax at https://github.com/onicagroup/runway
            ignore_git_branch: true
            tests:
              - name: example
                type: script
                args:
                  commands:
                    - echo "Hello world"
            deployments:
              - modules:
                  - path: my-modules.cfn
                regions:
                  - us-east-1

    """

    accepted_names = ['runway.yml', 'runway.yaml']

    def __init__(self,
                 deployments,  # type: List[Dict[str, Any]]
                 tests=None,  # type: List[Dict[str, Any]]
                 ignore_git_branch=False,  # type: bool
                 variables=None  # type: Optional[Dict[str, Any]]
                 # pylint only complains for python2
                 ):  # pylint: disable=bad-continuation
        # type: (...) -> None
        """.. Top-level Runway config file.

        Keyword Args:
            deployments (List[Dict[str, Any]]): A list of
                :class:`deployments<runway.config.DeploymentDefinition>`
                that are processed in the order they are defined.
            tests (Optional[List[Dict[str, Any]]]): A list of
                :class:`tests<runway.config.TestDefinition>` that are
                processed in the order they are defined.
            ignore_git_branch (bool): Disable git branch lookup when
                using environment folders, non-git VCS, or defining the
                ``DEPLOY_ENVIRONMENT`` environment variable before
                execution. Note that defining ``DEPLOY_ENVIRONMENT``
                will automatically ignore the git branch.
            variables (Optional[Dict[str, Any]]): A map that defines the
                location of a variables file and/or the variables
                themselves.

        .. rubric:: Lookup Resolution

        +---------------------+-----------------------------------------------+
        | Keyword / Directive | Support                                       |
        +=====================+===============================================+
        | ``deployments``     | No direct support. See `Deployment`_ for      |
        |                     | details on support within a deploymet         |
        |                     | definition.                                   |
        +---------------------+-----------------------------------------------+
        | ``tests``           | No direct support. See `Test`_ for details on |
        |                     | support within a test definition.             |
        +---------------------+-----------------------------------------------+
        |``ignore_git_branch``| None                                          |
        +---------------------+-----------------------------------------------+
        | ``variables``       | None                                          |
        +---------------------+-----------------------------------------------+

        References:
            - :class:`deployment<runway.config.DeploymentDefinition>`
            - :class:`test<runway.config.TestDefinition>`

        """
        self.deployments = DeploymentDefinition.from_list(deployments)
        self.tests = TestDefinition.from_list(tests)
        self.ignore_git_branch = ignore_git_branch

        variables = variables or {}
        self.variables = VariablesDefinition.load(**variables)

    @classmethod
    def load_from_file(cls, config_path):
        # type: (str) -> Config
        """Load config file into a Config object."""
        if not os.path.isfile(config_path):
            LOGGER.error("Runway config file was not found (looking for "
                         "%s)",
                         config_path)
            sys.exit(1)
        with open(config_path) as data_file:
            config_file = yaml.safe_load(data_file)
            result = Config(config_file.pop('deployments'),
                            config_file.pop('tests', []),
                            config_file.pop('ignore_git_branch',
                                            config_file.pop(
                                                'ignore-git-branch',
                                                False)))

            if config_file:
                LOGGER.warning(
                    'Invalid keys found in runway file have been ignored: %s',
                    ', '.join(config_file.keys())
                )
            return result

    @classmethod
    def find_config_file(cls, config_dir=None):
        # type: (Optional[str]) -> str
        """Find the Runway config file."""
        if not config_dir:
            config_dir = os.getcwd()

        for name in cls.accepted_names:
            conf_path = os.path.join(config_dir, name)
            if os.path.isfile(conf_path):
                return conf_path

        LOGGER.error('Runway config file was not found. Looking for one '
                     'of %s in %s', str(cls.accepted_names), config_dir)
        sys.exit(1)<|MERGE_RESOLUTION|>--- conflicted
+++ resolved
@@ -135,21 +135,12 @@
 class ModuleDefinition(ConfigComponent):  # pylint: disable=too-many-instance-attributes
     """A module defines the directory to be processed and applicable options.
 
-<<<<<<< HEAD
-    It can consist of `CloudFormation`_ (using `Stacker`_),
+    It can consist of `CloudFormation`_ (using `CFNgin`_),
     `Terraform`_, `Serverless Framework`_, `AWS CDK`_, `Kubernetes`_, or
     a :ref:`Static Site<mod-staticsite>`. It is recommended to place the
     appropriate extension on each directory for identification (but it
     is not required). See :ref:`Repo Structure<repo-structure>` for
     examples of a module directory structure.
-=======
-    It can consist of `CloudFormation`_ (using `CFNgin`_),
-    `Terraform`_, `Serverless Framework`_, `AWS CDK`_, or `Kubernetes`_.
-    It is recommended to place the appropriate extension on each directory
-    for identification (but it is not required). See
-    :ref:`Repo Structure<repo-structure>` for examples of a module
-    directory structure.
->>>>>>> e1b2aca8
 
     +------------------+-----------------------------------------------+
     | Suffix/Extension | IaC Tool/Framework                            |
@@ -272,17 +263,9 @@
                 Also used for static site deployments. See
                 :ref:`Module Configurations<module-configurations>` for
                 detailed usage.
-<<<<<<< HEAD
             type_str (Optional[str]): Alias for type of module to use
                 :ref:`Module Configurations<module-configurations>` for
                 detailed usage.
-            environments (Optional[Dict[str, Dict[str, Any]]]): Mapping for
-                variables to environment names. When run, the variables
-                defined here are merged with those in the
-                ``.env``/``.tfenv``/environment config file. If this is
-                defined, ``.env`` files can be omitted and the module
-                will still be processed.
-=======
             environments (Optional[Dict[str, Dict[str, Any]]]): Optional
                 mapping of environment names to a booleon value used to
                 explicitly deploy or not deploy in an environment. This
@@ -293,7 +276,6 @@
                 (or list of strings) value of $ACCOUNT_ID/$REGION to lock
                 an environment to specific regions in a specific accounts.
                 If it matches, it will act as an explicit deploy.
->>>>>>> e1b2aca8
             env_vars (Optional[Dict[str, Dict[str, Any]]]): A mapping of
                 OS environment variable overrides to apply when processing
                 modules in the deployment. Can be defined per environment
@@ -356,23 +338,15 @@
 
         """
         self.name = name
-<<<<<<< HEAD
-        self.path = path
-        self.class_path = class_path
-        self.type = type_str
-        self.environments = environments or {}
-        self.env_vars = env_vars or {}
-        self.options = options or {}
-=======
         self._path = Variable(name + '.path', path, 'runway')
         self._class_path = Variable(name + '.class_path', class_path, 'runway')
+        self.type = type_str
         self._environments = Variable(name + '.environments',
                                       environments or {}, 'runway')
         self._parameters = Variable(name + '.parameters', parameters or {},
                                     'runway')
         self._env_vars = Variable(name + '.env_vars', env_vars or {}, 'runway')
         self._options = Variable(name + '.options', options or {}, 'runway')
->>>>>>> e1b2aca8
         self.tags = tags or {}
         self.child_modules = child_modules or []
 
