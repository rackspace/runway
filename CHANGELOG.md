# Changelog
All notable changes to this project will be documented in this file.

The format is based on [Keep a Changelog](http://keepachangelog.com/en/1.0.0/)
and this project adheres to [Semantic Versioning](http://semver.org/spec/v2.0.0.html).

## [Unreleased]
### Added
- `runway.cfngin.cfngin.CFNgin` class (can also be imported as `runway.cfngin.CFNgin`)
- `runway.cfngin.context.Context.get_session()` method for creating a boto3 session using the correct AWS credentials
- `environment` and `region` as _common parameters_ for cloudformation modules so they do not need to be defined
  - pulled from the Runway context object
- `ssm` lookup usable in Runway and CFNgin config files
<<<<<<< HEAD
- `staticsite_acmcert_arn` option
- `troposphere` transform option for lookups
=======
- Private (authorized AKA Auth@Edge) static sites
>>>>>>> 6f83fd12

### Changed
- `get_session` can now accept AWS credentials when creating a thread-safe session
- Runway environment variable options to pull from `self.env_var` instead of `os.environ`
- deprecated the `run-stacker` command
- deprecated the use `get_session` directly when credentials are in environment variables
- deprecated `runway.cfngin.util.get_config_directory()` which was only used for the aws_lambda hook.
- deprecated Stacker CLI components
- deprecate `ssmstore` lookup
- deprecate `staticsite_acmcert_ssm_param` option
- deprecate `terraform_backend_ssm_params` option
- `hook_data` lookup now supports the standardized lookup query syntax
  - supports `load`, `transform`, `get`, and `default` arguments
  - dot notation to get nested data from the dictionary

## [1.4.4] - 2020-02-28
### Fixed
- explicitly pass `provider` as a kwarg for resolving complex variable types
- error message raised when `var` lookup query is not in variables now includes the query
- `variables` is now passed from the config file to the `VariablesDefinition` as intended

## [1.4.3] - 2020-02-25
### Fixed
- CFN variable value lookup regression

### Added
- `RUNWAY_MAX_CONCURRENT_MODULES` configuration via environment variable
- `RUNWAY_MAX_CONCURRENT_REGIONS` configuration via environment variable

## [1.4.2] - 2020-02-21
### Fixed
- `runway.cfngin.commands.__init__` import of `__version__` through the stacker shim
- `stacker.variables` import error by adding a shim to `runway.variables`

## [1.4.1] - 2020-02-20
### Fixed
- `stacker.__version__` check when shimmed to CFNgin
- npm install on older nodejs versions

## [1.4.0] - 2020-02-18
### Added
- Add static site examples for React & Angular
- variable resolution in the runway config file
  - uses lookups to resolve value
    - resolves from environment variables, variables file, or variables definition
    - lookups can take arguments in addition to a query
      - parsing is part of the base class to standardize syntax
      - used to provide default values if the query fails and/or transform the data
  - only resolvable in specific areas of the config file (see docs for details)
  - some environment variables can only be used during processing of a module since they are set during processing
- `variables` top-level directive to the runway config file
  - explicitly define the path/name to a variables file instead of using the default path/names
  - define variables directly in the runway config file
    - if this is used with a variables file, what is defined in the runway config takes precedence
- `parameters` directive for modules and deployments
  - predecessor to `environments.$DEPLOY_ENVIRONMENT` map
- Add `args` option for serverless module to pass additional arguments/option to the serverless command

### Changed
- install now requires `pyhcl~=0.4` which is being used in place of the embedded copy
- `runway.embedded.stacker` is now `runway.cfngin`
- imports of stacker by anything run/deployed by runway will be redirected to `runway.cfngin`
- e.g. `from stacker.blueprints.base import Blueprint` will act as `from runway.cfngin.blueprints.base import Blueprint`
- `.cfn` modules no longer require `deployments[].environments.$DEPLOY_ENVIRONMENT` to be deployed when opting to not use a `$DEPLOY_ENVIRONMENT-$AWS_REGION.env` file if variables/lookups are used
- modules no longer require `deployments[].environments.$DEPLOY_ENVIRONMENT` to be deployed when opting to not use an environment specific variables file (.e.g `$DEPLOY_ENVIRONMENT-$AWS_REGION.env`) if `parameters` are used.
- `environments` key now acts as an explict toggle (with a booleon value per environment name, string of `$ACCOUNT_ID/$REGION`, or list of strings) for deploying modules to an environment
  - support old functionallity retained for the time being by merging into `parameters`

### Removed
- embedded `hcl`
- python 2.6 support for `PyYAML` and `cfn_flip` dependencies

### Fixed
- pinned `zipp` sub dependency to `~=1.0.0` to retain support for python 3.5
- `PyYAML` dependency is now `>=4.1,<5.3` to match the top-end of newer versions of `awscli`
- `NoSuchBucket` during `PutBucketEncryption` when sls tries to create a `promotezip` bucket
- `parallel_regions` causing subsequent deployments to be skipped

## [1.3.7] - 2020-01-07
### Fixed
- pinned `pyhcl` to `<0.3.14`
  - `0.3.14` vendored ply instead of having it as a dependency which breaks our embedded, patched copy

## [1.3.6] - 2019-12-28
### Fixed
- Correct detection of Serverless Framework projects with a JS config file

## [1.3.5] - 2019-12-19
### Fixed
- Updated `sls-py` sample to work properly w/ python plugin static caching
- Updated `k8s-tf` sample:
  - Python 2 compatibility for cert certificate script
  - kubeconfig file is now updated/recreated automatically

### Changed
- Updated `k8s-tf` sample:
  - Moved worker nodes to EKS node group

## [1.3.4] - 2019-12-18
### Fixed
- Fixed multi-stack CDK apps

### Added
- Allow single-binary use of bundled yamllint

### Changed
- `DEPLOY_ENVIRONMENT` is available to all module deployments as an environment variable
  - if it does not exist in the current environment, value is derived from branch or directory name
- Updated static site CFN template to use node v10 for path rewrite lambda
- embedded stacker will not resolve dependencies for `locked` stacks when they rely on other stacks
  - accepted upstream in <https://github.com/cloudtools/stacker/pull/746>

## [1.3.3] - 2019-11-26
### Changed
- Updated `runway test` error message to give direction on next steps when no tests are defined

## [1.3.2] - 2019-11-22
### Fixed
- `run-python` subcommand now supports most python files

## [1.3.1] - 2019-11-19
### Fixed
- Deployment selection regression from v1.3

## [1.3.0] - 2019-11-15
### Fixed
- `gen-sample cdk-py` now correctly generates a sample instead of trying to copy files that don't exist

### Added
- parallel region execution
  - `deployments[].regions.parallel[]` similar to parallel modules **OR**
  - `deployments[].parallel_regions[]` which is what the above translates to
  - cannot use parallel and non-parallel regions in the same deployment
  - requires `CI` mode and python >3

## [1.2.1] - 2019-11-13
### Fixed
- `--tag` docopt option to plan and updated docs
  - the backend already supports/handles this option. now docopt will allow it to be provided.

## [1.2.0] - 2019-11-12
### Added
- Terraform list/map variables can now be provided via runway.yml environment values

### Changed
- Updated python serverless sample generator to py3

### Fixed
- Better gen-sample output of available sample generators

## [1.1.0] - 2019-10-31
### Added
- Pre-module environment-variable overrides

## [1.0.3] - 2019-10-30
### Fixed
- Python 2 install

## [1.0.1] - 2019-10-30
### Fixed
- npm-based install (org-scoped package error)

## [1.0.0] - 2019-10-30
### Fixed
- Fix cross-platform subprocess execution (e.g. yarn specified without a file extension in staticsite build_steps)
- Better error messages for subprocess commands that fail to run
- cloudformation modules now ignore `docker-compose.yml` in the root of the module directory
- `diff` run against CloudFormation modules will now correctly handle missing/dependent stacks
- Environment detection from git branches will now fail gracefully when in a detached-HEAD state

### Added
- run-python & run-stacker commands (for single-binary compatibility)
- Custom error responses support for static sites
- `--tag <tag>...` option for deploy/destroy
  - select modules based on a list of tags applied in the runway file (ex. `deployments[].modules[].tags[]`)
  - can be used to construct a list of tags a module must have to be selected
- Terraform backend lookup via SSM params
- class for handling the runway config file that warns on invalid keys
- new top level `tests` to the runway config for user defined tests (cfn-lint, script, and yamllint)
- alternative runway config file name `runway.yaml`
- run-aws command (for awscli use in single-binary mode)
- tfenv and kbenv commands (for installing terraform/kubectl prior to a runway deployment)
- envvars command (for setting shell variables from environment variables defined in runway.yml)
- Kubernetes support (for kustomize-organized configurations)
- Parallel module execution
- single-binary build and the pipeline to support it
- serverless framework zip promotion support (e.g. build app once, reuse in multiple environments automatically)

### Removed
- _default_ tests. trying to run the test command with no tests defined will now result in an error.
- chef, flake8, pylint, and stacker blueprint tests (for single-binary compatibility)
- `SKIP_TF_GET` environment variable option for Terraform modules
- `gitclean` subcommand (rarely used and functionality is trivial to replicate in other scripts)

### Changed
- Terraform initialization should be considerably faster via use of `init --reconfigure`
- Updated CDK typescript sample generator to v1 syntax
- Terraform variables from runway.yml passed as environment variables (fixes <https://github.com/hashicorp/terraform/issues/19424#issuecomment-472186386>)
- CDK/Serverless `npm ci` skip option (formerly `skip-npm-ci`) moved to module options
- Top-level & deployment options now consistently documented with underscores (e.g. `account_id:` vs `account-id:`).

## [0.47.1] - 2019-07-19
### Fixed
- Workaround PyHCL error on empty files

## [0.47.0] - 2019-07-19
### Added
- Terraform 0.12 support

## [0.46.6] - 2019-07-08
### Added
- requirement for `pydocstyle<=3.0.0`

## [0.46.5] - 2019-06-04
### Fixed
- Fix PyYAML dependency issue on new installs
- Serverless string handling cosmetic error during destroy

## [0.46.4] - 2019-05-16
### Fixed
- Add CAPABILITY_AUTO_EXPAND capability to CFN deployments for macro support

## [0.46.3] - 2019-05-15
### Fixed
- Stop troposphere deprecation warnings on 2.4.2+
- Re-add `terraform init` execution after workspace switches
  - This appears to be required to ensure all plugins are downloaded

## [0.46.2] - 2019-05-13
### Fixed
- Better error handling during Terraform downloads

## [0.46.1] - 2019-05-01
### Fixed
- Terraform platform being incorrectly detected on Windows

## [0.46.0] - 2019-04-20
### Added
- In-app Terraform management (no longer needs to be downloaded separately)
- Terraform backend config lookup from CloudFormation

### Fixed
- Fix Terraform module not detecting backend config changes
- Remove unnecessary `terraform init` executions after workspace switches
- Catch failed `terraform init` executions on subsequent plan/deploys

### Changed
- Add warning about incorrect AWS_PROFILE environment variable usage with Serverless/CDK

## [0.45.4] - 2019-04-13
### Fixed
- Stacker `cleanup_s3` hook `bucket_name` option

### Changed
- Add warning about missing tfenv on Windows

## [0.45.3] - 2019-04-10
### Fixed
- Fixed CFN module detection with no env files

## [0.45.2] - 2019-04-08
### Changed
- Update stacker to v1.7

## [0.45.1] - 2019-04-03
### Fixed
- Correct test command invocation bug introduced in 0.45

## [0.45.0] - 2019-04-02
### Changed
- Add optional deployment names
- Update TypeScript CDK sample generator
- Cleanup command class code

### Added
- Support CDK context values
- Python CDK sample generator
- C# CDK sample generator

### Fixed
- Support terraform sample generator use directly from git master

## [0.44.3] - 2019-03-26
### Fixed
- Ensure PyYaml.load is not used (work around CVE-2017-18342)

## [0.44.2] - 2019-03-21
### Fixed
- Fixed module config options completely overriding deployment options
  - Options will now be deeply merged, allowing selective overrides per-module

## [0.44.1] - 2019-03-16
### Fixed
- Corrected bug in module selection

## [0.44.0] - 2019-03-11
### Changed
- Output environment message only once on startup
- Improve deployment progress messages

## [0.43.0] - 2019-03-07
### Added
- Add module_options deployment parameter for shared module options
- Support Terraform backend config via Runway module options

## [0.42.0] - 2019-03-06
### Fixed
- Correct install issue with latest PyYAML beta release

### Added
- New Serverless Typescript sample module template

## [0.41.2] - 2019-03-05
- Catch invalid deployment section input

## [0.41.1] - 2019-02-28
### Fixed
- Correct Terraform workspace creation/selection with custom backend keys

## [0.41.0] - 2019-02-22
### Fixed
- Correct Terraform workspace creation/selection with custom backend keys

### Added
- Update embedded stacker to v1.6 w/ Jinja2 templating

## [0.40.1] - 2019-01-15
### Fixed
- Fixed staticsite module use with troposphere 2.4+

## [0.40.0] - 2019-01-11
### Added
- Optional cfn-lint template checking

### Changed
- Removed check for python blueprint execute status
  - This doesn't really fit with current recommendation to execute environments under pipenv

## [0.39.1] - 2018-12-28
### Fixed
- Remove default yamllint truthy check to allow yes/no values

## [0.39.0] - 2018-12-27
### Added
- CFN SSM parameter types

## [0.38.2] - 2018-12-21
### Fixed
- Support `.yamllint` filename (in addition to `.yamllint.yml`) for yamllint customization

## [0.38.1] - 2018-12-19
### Fixed
- Additional Windows npm/npx command fixes

## [0.38.0] - 2018-12-19
### Fixed
- Additional Windows npm/npx command fixes

### Added
- Incorporate stacker typo & stack rollback fixes

## [0.37.2] - 2018-12-19
### Fixed
- Fix file detection on Windows (find `npm.cmd`)

## [0.37.1] - 2018-12-11
### Fixed
- Fix embedded stacker aws_lambda hook file permissions

## [0.37.0] - 2018-12-03
### Added
- New `init` command for generating runway.yml

### Changed
- Updated cfn gen-sample to deploy tf state bucket (matching stacker sample)

## [0.36.0] - 2018-11-21
### Fixed
- Documentation cleanup

### Added
- New staticsite_lambda_function_associations Static Site module option

## [0.35.3] - 2018-11-16
### Fixed
- Add egg files to source packaging (i.e. fix easy_install installs)

## [0.35.2] - 2018-11-05
### Fixed
- Improve approval resiliency on CFN stack updates (Stacker #674)

## [0.35.1] - 2018-11-01
### Fixed
- Added error message when a deployment specifies no regions

## [0.35.0] - 2018-11-01
### Added
- CloudFormation modules can now locally reference other CloudFormation modules

## [0.34.0] - 2018-10-24
### Added
- CloudFormation config deployments will now log the region to which they are deployed

### Changed
- Embedded embedded stacker to v1.5

## [0.33.0] - 2018-10-09
### Added
- Environment variable values can now be specified as relative or absolute paths (via yaml lists) in addition to regular strings

## [0.32.0] - 2018-10-08
### Added
- Added per-environment, per-deployment environment variable values

## [0.31.2] - 2018-10-04
### Fixed
- Fixed stacker execution in virtualenvs on Windows

## [0.31.1] - 2018-10-03
### Fixed
- Fixed executable detection on Windows

## [0.31.0] - 2018-10-01
### Added
- Add clear logging of each module being processed

## [0.30.0] - 2018-10-01
### Added
- Add AWS CDK support

### Fixed
- Destroys on Serverless modules will no longer exit code 1 if the destroy has been run previously.

## [0.29.6] - 2018-09-24
### Fixed
- Fix `current_dir` deployment option

## [0.29.5] - 2018-09-19
### Fixed
- Re-initialize Terraform modules after workspace switching (ensure providers are downloaded)

## [0.29.4] - 2018-09-18
### Fixed
- Avoid error when assume-role config does not specify a role for the current environment

## [0.29.3] - 2018-09-04
### Fixed
- Update dependencies to prevent pip errors

## [0.29.2] - 2018-09-04
### Fixed
- Fixed skip-npm-ci option

## [0.29.1] - 2018-09-04
### Fixed
- Update embedded stacker to fix interactive CFN stack updates with empty string parameters

## [0.29.0] - 2018-08-28
### Added
- Static sites archives will now be automatically pruned (keeping only the 15 latest)

## [0.28.0] - 2018-08-27
### Added
- Static sites can now use Lambda@Edge to support default directory indexes (e.g. example.org/foo/)

### Fixed
- Fixed stacker git remote package support on Python 3
- Static site modules will no longer error when an environment config is missing

## [0.27.1] - 2018-08-21
### Fixed
- Fixed module options regression introduced in v0.25

## [0.27.0] - 2018-08-20
### Added
- Support SSM Parameters for static site module ACM cert ARN lookups

## [0.26.0] - 2018-08-20
### Added
- Basic documentation for gen-sample commands

### Changed
- Update Stacker sample module with Terraform-supporting template

## [0.25.0] - 2018-08-17
### Added
- Allow environments to be specified at top level of deployment

## [0.24.0] - 2018-08-17
### Fixed
- Additional Python 3 fixes (check_output bytes -> str decoding)

### Added
- Static website deployment module
- Module options in runway.yaml (or runway.module.yaml in a module)
  - These can be used to make Terraform, Serverless, and CloudFormation (Stacker) variable/environment files optional.

### Changed
- Only use `npm ci` when `CI` environment variable is set

## [0.23.3] - 2018-08-08
### Changed
- Sync v0.23.2 change w/ [upstream patch](https://github.com/cloudtools/stacker/pull/646)

## [0.23.2] - 2018-08-08
### Fixed
- Fixed CloudFormation file lookups (Stacker [issue #645](https://github.com/cloudtools/stacker/issues/645))

## [0.23.1] - 2018-08-07
### Fixed
- Fixed CFN stack deployments with unspecified parameters (UsePreviousValue)

## [0.23.0] - 2018-08-06
### Added
- Python 3 support
- Updated embedded Stacker to v1.4

## [0.22.3] - 2018-08-03
### Fixed
- Suppress runway stacktraces when terraform setup commands fail

## [0.22.2] - 2018-07-27
### Fixed
- Skip attempt at pylint during preflight when no python files are detected

## [0.22.1] - 2018-07-27
### Added
- Adding debugging statements prior to pylint runs

## [0.22.0] - 2018-07-24
### Fixed
- It is now possible to disable pylint error checks in a custom .pylintrc
- Pylint is now only instantiated one for all file checks
  - This fixes duplicate code checking and should greatly speed up tests

### Added
- Added reference .pylintrc to templates

## [0.21.0] - 2018-07-19
### Fixed
- Debug logging now properly invoked across all commands
- CFN deployments run in debug mode will display the exact Stacker command being run

## [0.20.7] - 2018-07-16
### Fixed
- Restrict pylint version dependency to match Runway's Python 2 requirement

## [0.20.5] - 2018-06-25
### Fixed
- Add prompt before initiating `destroy` when only one deployment configured

## [0.20.4] - 2018-06-25
### Fixed
- Suppress stacktrace when stacker/terraform/serverless fail
  - They provide their own error messages/stacktrace; runway errors just obfuscate them
- Fix 0.20.1 regression of global stacker install use (instead of embedded version)

## [0.20.3] - 2018-06-13
### Fixed
- Fix stacker invocation error introduced in v0.20.1

## [0.20.1] - 2018-06-13
### Fixed
- Multiple CFN modules can now use the same remote Stacker package at different versions
  - Previously, the first module to load a remote package (e.g. stacker_blueprints at tag v1.0.3) would have that tagged version stuck for the rest of the runway deployment. Now, subsequent modules can specify other tags/commits/etc of the same remote package.

## [0.20.0] - 2018-06-11
### Added
- Add `duration` option to assume role operations

## [0.19.0] - 2018-06-08
### Fixed
- Remove duplicate stacker logging output
- Bypass CFN blueprint file execution mode check on Windows

### Changed
- Update embedded stacker to v1.3
- Add stacker as a requirement of runway
  - This should provide a better experience for user IDEs when editing stacker blueprints

## [0.18.0] - 2018-06-05
### Added
- Add `.terraform-version` file to terraform sample module

## [0.17.0] - 2018-05-23
### Added
- Add `skip-npm-ci` deployment option

## [0.16.0] - 2018-05-23
### Added
- Add `env/` directory option for SLS variable files

## [0.15.3] - 2018-05-17
### Fixed
- Set AWS_REGION environment var in addition to AWS_DEFAULT_REGION for modules.

## [0.15.2] - 2018-05-17
### Fixed
- Fix `stacker-runway` command error on importing Stacker before syspath update

## [0.15.1] - 2018-05-17
### Fixed
- Allow use of `whichenv` command in module directories

## [0.15.0] - 2018-05-17
### Added
- Add `whichenv` command

## [0.14.3] - 2018-05-14
### Fixed
- Properly reverse order of CFN stack config files during dismantle

## [0.14.2] - 2018-05-03
### Fixed
- Sync stacker invocation w/ upstream stacker script

## [0.14.1] - 2018-04-30
### Fixed
- Corrected 0.14 error causing yamllint to not run

## [0.14.0] - 2018-04-24
### Changed
- Serverless modules no longer require a `sls` script
- CloudFormation modules will no longer treat hidden files (files prefixed with a period) as stack configuration files (i.e. `.gitlab-ci.yml` will be ignored)

## [0.13.0] - 2018-04-23
### Fixed
- Flake8 now correctly exits non-zero on errors

### Changed
- Add support for environment `.flake8` config files

## [0.12.3] - 2018-04-16
### Fixed
- Fix stacker-runway command execution
- Fix yamllint including remote terraform modules

## [0.12.2] - 2018-04-04
### Fixed
- Fix Cloudformation environment file name options (now correctly supports ENV-REGION.env & ENV.env)

## [0.12.1] - 2018-04-02
### Changed
- Rename `account-id` and `account-alias` to match `assume-role` hyphen use

## [0.12.0] - 2018-04-02
### Changed
- Drop support for generic `backend.tfvars` terraform backend config
  - Any previous `backend.tfvars` values should be moved into the primary (e.g. main.tf) backend config
- On destroy/dismantle, reverse order of deployments and their contained modules
- Add `account_id` and `account_alias` deployment config options for account verification
- Add support for [tfenv](https://github.com/kamatama41/tfenv)
- Update terraform sample template to use a region-specific backend

### Fixed
- Fix Terraform backend initialization when switching backend configs
- Exclude .serverless directory from `runway test/preflight`
- Lower botocore logging messages (to pre v0.11.0 levels)

## [0.11.1] - 2018-03-22
### Changed
- Fix missed embedded stacker v1.2 script update

## [0.11.0] - 2018-03-22
### Changed
- Updated embedded Stacker to v1.2

## [0.10.0] - 2018-03-21
### Added
- Runway now has a `destroy`/`dismantle` command for removing deployments

### Changed
- Fixed errors with embedded `runway-stacker` script not setting the proper sys.path

## [0.9.1] - 2018-03-15
### Changed
- Update Terraform sample template to bump aws provider version from ~>v0.1 to ~>v1.0

## [0.9.0] - 2018-03-15
### Changed
- Allow per-environment assume-role ARNs.
- Add additional logging messages during `preflight` to clarify checks being performed.
- Add yaml & python checking to files at root of env (i.e. for use with `current_dir: true`)
- Drop legacy check for 'Makefile.py' executable status

## [0.8.0] - 2018-03-12
### Changed
- Change Serverless `sls deploy` run-script to just `sls`
  - This is necessary for the upcoming `destroy`/`dismantle` (e.g. `sls remove`) support
- Automatically use `npm ci` if available

### Fixed
- Fixed broken assume-role capability.
- Remove erroneous Serverless `.yaml` variables file extension.

## [0.7.0] - 2018-03-02
### Changed
- Make `current_dir` & `ignore_git_branch` options work together more intuitively (now doesn't require nested module directories)

## [0.6.2] - 2018-02-28
### Changed
- Bump boto3/botocore dependencies to work around pip dependency resolution (removes the need to manually upgrade botocore after installation on Amazon Linux).

## [0.6.1] - 2018-02-27
### Changed
- Add helper message when CloudFormation templates are incorrectly placed alongside stack config files.

## [0.6.0] - 2018-02-26
### Changed
- Override module-type autodetection when README-recommended module suffixes are used.

## [0.5.1] - 2018-02-26
### Changed
- Fix missing colorama runtime dependency for embedded Stacker.

## [0.5.0] - 2018-02-26
### Added
- Include `stacker-runway` script to allow embedded Stacker to be invoked directly.

## [0.4.2] - 2018-02-26
### Changed
- Declare explicit setuptools dependency on python < v3.

## [0.4.1] - 2018-02-23
### Changed
- Fix changed CFN parameters not being displayed during `runway plan`.

[Unreleased]: https://github.com/onicagroup/runway/compare/v1.4.4...HEAD
[1.4.4]: https://github.com/onicagroup/runway/compare/v1.4.3...v1.4.4
[1.4.3]: https://github.com/onicagroup/runway/compare/v1.4.2...v1.4.3
[1.4.2]: https://github.com/onicagroup/runway/compare/v1.4.1...v1.4.2
[1.4.1]: https://github.com/onicagroup/runway/compare/v1.4.0...v1.4.1
[1.4.0]: https://github.com/onicagroup/runway/compare/v1.3.7...v1.4.0
[1.3.7]: https://github.com/onicagroup/runway/compare/v1.3.6...v1.3.7
[1.3.6]: https://github.com/onicagroup/runway/compare/v1.3.5...v1.3.6
[1.3.5]: https://github.com/onicagroup/runway/compare/v1.3.4...v1.3.5
[1.3.4]: https://github.com/onicagroup/runway/compare/v1.3.3...v1.3.4
[1.3.3]: https://github.com/onicagroup/runway/compare/v1.3.2...v1.3.3
[1.3.2]: https://github.com/onicagroup/runway/compare/v1.3.1...v1.3.2
[1.3.1]: https://github.com/onicagroup/runway/compare/v1.3.0...v1.3.1
[1.3.0]: https://github.com/onicagroup/runway/compare/v1.2.0...v1.3.0
[1.2.0]: https://github.com/onicagroup/runway/compare/v1.1.0...v1.2.0
[1.1.0]: https://github.com/onicagroup/runway/compare/v1.0.3...v1.1.0
[1.0.3]: https://github.com/onicagroup/runway/compare/v1.0.1...v1.0.3
[1.0.1]: https://github.com/onicagroup/runway/compare/v1.0.0...v1.0.1
[1.0.0]: https://github.com/onicagroup/runway/compare/v0.47.1...v1.0.0
[0.47.1]: https://github.com/onicagroup/runway/compare/v0.47.0...v0.47.1
[0.47.0]: https://github.com/onicagroup/runway/compare/v0.46.6...v0.47.0
[0.46.6]: https://github.com/onicagroup/runway/compare/v0.46.5...v0.46.6
[0.46.5]: https://github.com/onicagroup/runway/compare/v0.46.4...v0.46.5
[0.46.4]: https://github.com/onicagroup/runway/compare/v0.46.3...v0.46.4
[0.46.3]: https://github.com/onicagroup/runway/compare/v0.46.2...v0.46.3
[0.46.2]: https://github.com/onicagroup/runway/compare/v0.46.1...v0.46.2
[0.46.1]: https://github.com/onicagroup/runway/compare/v0.46.0...v0.46.1
[0.46.0]: https://github.com/onicagroup/runway/compare/v0.45.4...v0.46.0
[0.45.4]: https://github.com/onicagroup/runway/compare/v0.45.3...v0.45.4
[0.45.3]: https://github.com/onicagroup/runway/compare/v0.45.2...v0.45.3
[0.45.2]: https://github.com/onicagroup/runway/compare/v0.45.1...v0.45.2
[0.45.1]: https://github.com/onicagroup/runway/compare/v0.45.0...v0.45.1
[0.45.0]: https://github.com/onicagroup/runway/compare/v0.44.3...v0.45.0
[0.44.3]: https://github.com/onicagroup/runway/compare/v0.44.2...v0.44.3
[0.44.2]: https://github.com/onicagroup/runway/compare/v0.44.1...v0.44.2
[0.44.1]: https://github.com/onicagroup/runway/compare/v0.44.0...v0.44.1
[0.44.0]: https://github.com/onicagroup/runway/compare/v0.43.0...v0.44.0
[0.43.0]: https://github.com/onicagroup/runway/compare/v0.42.0...v0.43.0
[0.42.0]: https://github.com/onicagroup/runway/compare/v0.41.2...v0.42.0
[0.41.2]: https://github.com/onicagroup/runway/compare/v0.41.1...v0.41.2
[0.41.1]: https://github.com/onicagroup/runway/compare/v0.41.0...v0.41.1
[0.41.0]: https://github.com/onicagroup/runway/compare/v0.40.1...v0.41.0
[0.40.1]: https://github.com/onicagroup/runway/compare/v0.40.0...v0.40.1
[0.40.0]: https://github.com/onicagroup/runway/compare/v0.39.1...v0.40.0
[0.39.1]: https://github.com/onicagroup/runway/compare/v0.39.0...v0.39.1
[0.39.0]: https://github.com/onicagroup/runway/compare/v0.38.2...v0.39.0
[0.38.2]: https://github.com/onicagroup/runway/compare/v0.38.1...v0.38.2
[0.38.1]: https://github.com/onicagroup/runway/compare/v0.38.0...v0.38.1
[0.38.0]: https://github.com/onicagroup/runway/compare/v0.37.2...v0.38.0
[0.37.2]: https://github.com/onicagroup/runway/compare/v0.37.1...v0.37.2
[0.37.1]: https://github.com/onicagroup/runway/compare/v0.37.0...v0.37.1
[0.37.0]: https://github.com/onicagroup/runway/compare/v0.36.0...v0.37.0
[0.36.0]: https://github.com/onicagroup/runway/compare/v0.35.3...v0.36.0
[0.35.3]: https://github.com/onicagroup/runway/compare/v0.35.2...v0.35.3
[0.35.2]: https://github.com/onicagroup/runway/compare/v0.35.1...v0.35.2
[0.35.1]: https://github.com/onicagroup/runway/compare/v0.35.0...v0.35.1
[0.35.0]: https://github.com/onicagroup/runway/compare/v0.34.0...v0.35.0
[0.34.0]: https://github.com/onicagroup/runway/compare/v0.33.0...v0.34.0
[0.33.0]: https://github.com/onicagroup/runway/compare/v0.32.0...v0.33.0
[0.32.0]: https://github.com/onicagroup/runway/compare/v0.31.2...v0.32.0
[0.31.2]: https://github.com/onicagroup/runway/compare/v0.31.1...v0.31.2
[0.31.1]: https://github.com/onicagroup/runway/compare/v0.31.0...v0.31.1
[0.31.0]: https://github.com/onicagroup/runway/compare/v0.30.6...v0.31.0
[0.30.0]: https://github.com/onicagroup/runway/compare/v0.29.6...v0.30.0
[0.29.6]: https://github.com/onicagroup/runway/compare/v0.29.5...v0.29.6
[0.29.5]: https://github.com/onicagroup/runway/compare/v0.29.4...v0.29.5
[0.29.4]: https://github.com/onicagroup/runway/compare/v0.29.3...v0.29.4
[0.29.3]: https://github.com/onicagroup/runway/compare/v0.29.2...v0.29.3
[0.29.2]: https://github.com/onicagroup/runway/compare/v0.29.1...v0.29.2
[0.29.1]: https://github.com/onicagroup/runway/compare/v0.29.0...v0.29.1
[0.29.0]: https://github.com/onicagroup/runway/compare/v0.28.0...v0.29.0
[0.28.0]: https://github.com/onicagroup/runway/compare/v0.27.1...v0.28.0
[0.27.1]: https://github.com/onicagroup/runway/compare/v0.27.0...v0.27.1
[0.27.0]: https://github.com/onicagroup/runway/compare/v0.26.0...v0.27.0
[0.26.0]: https://github.com/onicagroup/runway/compare/v0.25.0...v0.26.0
[0.25.0]: https://github.com/onicagroup/runway/compare/v0.24.0...v0.25.0
[0.24.0]: https://github.com/onicagroup/runway/compare/v0.23.3...v0.24.0
[0.23.3]: https://github.com/onicagroup/runway/compare/v0.23.2...v0.23.3
[0.23.2]: https://github.com/onicagroup/runway/compare/v0.23.1...v0.23.2
[0.23.1]: https://github.com/onicagroup/runway/compare/v0.23.0...v0.23.1
[0.23.0]: https://github.com/onicagroup/runway/compare/v0.22.3...v0.23.0
[0.22.3]: https://github.com/onicagroup/runway/compare/v0.22.2...v0.22.3
[0.22.2]: https://github.com/onicagroup/runway/compare/v0.22.1...v0.22.2
[0.22.1]: https://github.com/onicagroup/runway/compare/v0.22.0...v0.22.1
[0.22.0]: https://github.com/onicagroup/runway/compare/v0.21.0...v0.22.0
[0.21.0]: https://github.com/onicagroup/runway/compare/v0.20.7...v0.21.0
[0.20.7]: https://github.com/onicagroup/runway/compare/v0.20.5...v0.20.7
[0.20.5]: https://github.com/onicagroup/runway/compare/v0.20.4...v0.20.5
[0.20.4]: https://github.com/onicagroup/runway/compare/v0.20.3...v0.20.4
[0.20.3]: https://github.com/onicagroup/runway/compare/v0.20.1...v0.20.3
[0.20.1]: https://github.com/onicagroup/runway/compare/v0.20.0...v0.20.1
[0.20.0]: https://github.com/onicagroup/runway/compare/v0.19.0...v0.20.0
[0.19.0]: https://github.com/onicagroup/runway/compare/v0.18.0...v0.19.0
[0.18.0]: https://github.com/onicagroup/runway/compare/v0.17.0...v0.18.0
[0.17.0]: https://github.com/onicagroup/runway/compare/v0.16.0...v0.17.0
[0.16.0]: https://github.com/onicagroup/runway/compare/v0.15.3...v0.16.0
[0.15.3]: https://github.com/onicagroup/runway/compare/v0.15.2...v0.15.3
[0.15.2]: https://github.com/onicagroup/runway/compare/v0.15.1...v0.15.2
[0.15.1]: https://github.com/onicagroup/runway/compare/v0.15.0...v0.15.1
[0.15.0]: https://github.com/onicagroup/runway/compare/v0.14.3...v0.15.0
[0.14.3]: https://github.com/onicagroup/runway/compare/v0.14.2...v0.14.3
[0.14.2]: https://github.com/onicagroup/runway/compare/v0.14.1...v0.14.2
[0.14.1]: https://github.com/onicagroup/runway/compare/v0.14.0...v0.14.1
[0.14.0]: https://github.com/onicagroup/runway/compare/v0.13.0...v0.14.0
[0.13.0]: https://github.com/onicagroup/runway/compare/v0.12.3...v0.13.0
[0.12.3]: https://github.com/onicagroup/runway/compare/v0.12.2...v0.12.3
[0.12.2]: https://github.com/onicagroup/runway/compare/v0.12.1...v0.12.2
[0.12.1]: https://github.com/onicagroup/runway/compare/v0.12.0...v0.12.1
[0.12.0]: https://github.com/onicagroup/runway/compare/v0.11.1...v0.12.0
[0.11.1]: https://github.com/onicagroup/runway/compare/v0.11.0...v0.11.1
[0.11.0]: https://github.com/onicagroup/runway/compare/v0.10.0...v0.11.0
[0.10.0]: https://github.com/onicagroup/runway/compare/v0.9.1...v0.10.0
[0.9.1]: https://github.com/onicagroup/runway/compare/v0.9.0...v0.9.1
[0.9.0]: https://github.com/onicagroup/runway/compare/v0.8.0...v0.9.0
[0.8.0]: https://github.com/onicagroup/runway/compare/v0.7.0...v0.8.0
[0.7.0]: https://github.com/onicagroup/runway/compare/v0.6.2...v0.7.0
[0.6.2]: https://github.com/onicagroup/runway/compare/v0.6.1...v0.6.2
[0.6.1]: https://github.com/onicagroup/runway/compare/v0.6.0...v0.6.1
[0.6.0]: https://github.com/onicagroup/runway/compare/v0.5.1...v0.6.0
[0.5.1]: https://github.com/onicagroup/runway/compare/v0.5.0...v0.5.1
[0.5.0]: https://github.com/onicagroup/runway/compare/v0.4.2...v0.5.0
[0.4.2]: https://github.com/onicagroup/runway/compare/v0.4.1...v0.4.2
[0.4.1]: https://github.com/onicagroup/runway/compare/v0.4.0...v0.4.1<|MERGE_RESOLUTION|>--- conflicted
+++ resolved
@@ -11,12 +11,8 @@
 - `environment` and `region` as _common parameters_ for cloudformation modules so they do not need to be defined
   - pulled from the Runway context object
 - `ssm` lookup usable in Runway and CFNgin config files
-<<<<<<< HEAD
-- `staticsite_acmcert_arn` option
 - `troposphere` transform option for lookups
-=======
 - Private (authorized AKA Auth@Edge) static sites
->>>>>>> 6f83fd12
 
 ### Changed
 - `get_session` can now accept AWS credentials when creating a thread-safe session
