--- conflicted
+++ resolved
@@ -5,13 +5,12 @@
 and this project adheres to [Semantic Versioning](http://semver.org/spec/v2.0.0.html).
 
 ## [Unreleased]
-<<<<<<< HEAD
 ### Fixed
 - fixed an issue where AWS account alias/id validation was not using the context object with assumed credentials when running in parallel
-=======
+
 ### Changed
 - will now also check for `serverless.ts` when auto-detecting module type based on directory contents
->>>>>>> 6e25a00a
+
 
 ## [1.10.0] - 2020-07-16
 ### Changed
