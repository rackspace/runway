--- conflicted
+++ resolved
@@ -5,9 +5,8 @@
 and this project adheres to [Semantic Versioning](http://semver.org/spec/v2.0.0.html).
 
 ## [Unreleased]
-<<<<<<< HEAD
 - Add `extra_files` option for static sites
-=======
+
 ### Fixed
 - fixed an issue where serverless@<1.70.0 (version is not exact) would fail to deploy when using `promotezip`
 
@@ -21,7 +20,6 @@
 ## [1.8.4] - 2020-06-29
 ### Fixed
 - Fixed a regression with `runway test` indicating test failures when tests exit code 0
->>>>>>> 002e38f9
 
 ## [1.8.3] - 2020-06-24
 ### Fixed
