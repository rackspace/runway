--- conflicted
+++ resolved
@@ -6,17 +6,11 @@
 
 ## [Unreleased]
 ### Added
-<<<<<<< HEAD
-- `cfn` Lookup usable in Runway and CFNgin config files
-
-### Changed
-- `terraform_backend_cfn_outputs` option is now deprecated
-- `xref` Lookup is now deprecated
-=======
 - custom per-backend (Terraform) handling is now supported
 - Terraform remote backend has custom handling around pre-selecting a workspace, not switching workspace, and dumping parameters to a `runway-parameters.auto.tfvars.json` file (only option of variables with remote backend)
 - Terraform workspaces can be specified with the `terraform_workspace` option (mainly needed for remote backend support)
 - Terraform module parameters can now be dumped to a `auto.tfvars` using the `terraform_write_auto_tfvars` option (mainly needed for remote backend support)
+- `cfn` Lookup usable in Runway and CFNgin config files
 
 ### Changed
 - env managers now use pathlib
@@ -25,7 +19,9 @@
 - all Terraform files in a module are searched to compile a `terraform` configuration block with is available on the Terraform environment manager object
 - Terraform backend configuration is now collected and parsed into a dict that is available on the Terraform environment manager object
 - split the `run_terraform` method of the Terraform module class into multiple methods to be more easily tested
->>>>>>> 2d75714c
+
+- `terraform_backend_cfn_outputs` option is now deprecated
+- `xref` Lookup is now deprecated
 
 ## [1.10.1] - 2020-07-20
 ### Fixed
