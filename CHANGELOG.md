--- conflicted
+++ resolved
@@ -5,13 +5,11 @@
 and this project adheres to [Semantic Versioning](http://semver.org/spec/v2.0.0.html).
 
 ## [Unreleased]
-<<<<<<< HEAD
 ### Fixed
 - lookups are now resolved when using the `runway envvars` command
-=======
+
 ## Added
 - ACM CloudFormation hook
->>>>>>> b1bf5b17
 
 ## [1.5.2] - 2020-04-02
 ### Fixed
