# Changelog
All notable changes to this project will be documented in this file.

The format is based on [Keep a Changelog](http://keepachangelog.com/en/1.0.0/)
and this project adheres to [Semantic Versioning](http://semver.org/spec/v2.0.0.html).

## [Unreleased]
### Added
- support for HCL2 using `python-hcl2` (requires Python >= 3.6)

<<<<<<< HEAD
### Changed

- xref CFNgin lookup now only logs once per run that it is deprecated
=======
### Fixed
- fixed an issue where Terraform would prompt the user when backend configurations change when deploying the same module to multiple regions/deploy environments
- fixed an issue where AWS credentials were being improperly removed from the environment
>>>>>>> 07710834

## [1.11.0] - 2020-08-11
### Added
- custom per-backend (Terraform) handling is now supported
- Terraform remote backend has custom handling around pre-selecting a workspace, not switching workspace, and dumping parameters to a `runway-parameters.auto.tfvars.json` file (only option of variables with remote backend)
- Terraform workspaces can be specified with the `terraform_workspace` option (mainly needed for remote backend support)
- Terraform module parameters can now be dumped to a `auto.tfvars` using the `terraform_write_auto_tfvars` option (mainly needed for remote backend support)
- `cfn` Lookup usable in Runway and CFNgin config files
- the `runway_version` option can be used in the config to add a required Runway [version specifier](https://www.python.org/dev/peps/pep-0440/#version-specifiers)

### Changed
- env managers now use pathlib
- env managers have some new attributes and methods for handling envs (relocated from functions)
- the Terraform environment manager is now responsible for finding a version file instead of the Terraform module class
- all Terraform files in a module are searched to compile a `terraform` configuration block with is available on the Terraform environment manager object
- Terraform backend configuration is now collected and parsed into a dict that is available on the Terraform environment manager object
- split the `run_terraform` method of the Terraform module class into multiple methods to be more easily tested

- `terraform_backend_cfn_outputs` option is now deprecated
- `xref` Lookup is now deprecated

### Fixed
- fixed TypeError when stack template from AWS contains non-JSON data type

## [1.10.1] - 2020-07-20
### Fixed
- fixed an issue where AWS account alias/id validation was not using the context object with assumed credentials when running in parallel

### Changed
- will now also check for `serverless.ts` when auto-detecting module type based on directory contents

## [1.10.0] - 2020-07-16
### Changed
- cli is now managed via click
- logging is greatly improved in consistency and formatting

### Fixed
- tests are no longer packaged in distributable

## [1.9.0] - 2020-07-13
### Fixed
- fixed an issue where serverless@<1.70.0 (version is not exact) would fail to deploy when using `promotezip`

### Added
- Add `extra_files` option for static sites

## [1.8.5] - 2020-07-01
### Fixed
- Serverless/CDK execution on Ubuntu 20.04

### Added
- Additional terraform backend options (e.g. `key`) can be used

## [1.8.4] - 2020-06-29
### Fixed
- Fixed a regression with `runway test` indicating test failures when tests exit code 0

## [1.8.3] - 2020-06-24
### Fixed
- fixed an issue where `sys.path` was not being fully reverted between CFNgin configs

## [1.8.2] - 2020-06-09
### Fixed
- Static site deployment regression in v1.8.1 (troposphere/awacs now excluded from module unloading)

### Added
- `future.strict_environments` top-level configuration option
  - modifies how `deployment.environments`/`module.environments` are handled
- notice about *false alarm* compatibility errors when using pip with the aws_lambda hook

### Changed
- `sls-tsc` sample updated to use eslint in favor of deprecated tslint
- log format of module skip information no longer includes extra characters and is now prefixed by the module name
- aws_lambda hook will no longer use colorized pip output so its *false alarm* compatibility errors are less menacing

## [1.8.1] - 2020-06-04
### Added
- `destroy_stack` is now aware of `action=diff` and prints a different confirmation prompt
- `-no-color`/`--no-color` option automatically added to cdk, npm, sls, and tf commands
  - looks at `RUNWAY_COLORIZE` env var for an explicit enable/disable
  - if not set, checks `sys.stdout.isatty()` to determine if option should be provided

### Changed
- a@e check_auth will now try to refresh tokens 5 minutes before expiration instead of waiting for it to expire
- `runway test` will now return a non-zero exit code if any non-required tests failed
- `static-react` sample uses npm instead of yarn
- `yamllint` is now invoked using `runpy` instead of using `runway run-python`

### Fixed
- issue where `yamllint` and `cfnlint` could not be imported/executed from the Pyinstaller executables
- fixed issue where CFNgin blueprints/hooks/lookups would encounter namespace collisions because imports were not being unloaded between instances

### Fixed
- the friendly error when npm can't be found has returned

## [1.8.0] - 2020-05-16
### Fixed
- the value of `environments` is once again used to determine if a serverless module should be skipped
- lookup argument values can now contain `=` without raising _"too many values to unpack"_
- Runway now invokes cfn-lint as if it were interacting with the CLI to remove version compatibility issues
- staticsite auth@edge: cleanup stack uses IAM role boundary if specified

### Added
- ability to extend a Serverless configuration file the `extend_serverless_yml` option

### Changed
- when `sys.frozen`, `runway run-python` will be used by `runway.cfngin.hooks.aws_lambda` to run a dynamically generated script that can use internal `pip` unless a python path is explicitly provided

## [1.7.3] - 2020-04-29
### Fixed
- Static Site Auth@Edge deployments with pre-existing userpools

### Added
- support for AWS SSO profile as the initial credential source
- support for `args` to be passed to Terraform CLI commands

## [1.7.2] - 2020-04-21
### Fixed
- Maintenance release for GitHub Actions update

## [1.7.1] - 2020-04-21
### Fixed
- Maintenance release for GitHub Actions update

## [1.7.0] - 2020-04-21
### Added
- prompt to optionally provide an explicit deploy environment when git branch name is unexpected (e.g. feature branch) when run interactively

### Changed
- deprecated support for python 3.5
  - no longer testing for compatibility
  - not advertised as being supported

### Fixed
- cfngin `hook_data` is once again stored as a `dict` rather than `MutableMap` to support stacker hooks/lookups/blueprints that do not handle the `MutableMap` data type when consuming hook_data.

## [1.6.1] - 2020-04-14
### Fixed
- global variables in hooks are now reloaded between uses to mimic functionality present in `>1.5.0`

## [1.6.0] - 2020-04-07
### Fixed
- lookups are now resolved when using the `runway envvars` command
- Terraform list parameters from runway.yml will now properly formatted
- stacker's cli components can once again be used within CFNgin sessions by the inherited utility functions that require it

## Added
- ACM CloudFormation hook

## [1.5.2] - 2020-04-02
### Fixed
- `runway plan` for cfngin modules will now properly resolve output lookups when the original stack did not change or the reference stack is `locked: true`
- `env_var` deployment/module will now work as expected when used with a CFNgin or staticsite module
- when rendering a CFNgin config file, it should no longer raise an error if there is an undefined variable in a comment

## [1.5.1] - 2020-03-25
### Changed
- (binary/npm versions only) bumped embedded awacs version to v0.9.8

## [1.5.0] - 2020-03-24
### Added
- `runway.cfngin.cfngin.CFNgin` class (can also be imported as `runway.cfngin.CFNgin`)
- `runway.cfngin.context.Context.get_session()` method for creating a boto3 session using the correct AWS credentials
- `environment` and `region` as _common parameters_ for cloudformation modules so they do not need to be defined
  - pulled from the Runway context object
- `ssm` lookup usable in Runway and CFNgin config files
- `troposphere` transform option for lookups
- Private (authorized AKA Auth@Edge) static sites
- `termination_protection` CFNgin stack option

### Changed
- `get_session` can now accept AWS credentials when creating a thread-safe session
- Runway environment variable options to pull from `self.env_var` instead of `os.environ`
- deprecated the `run-stacker` command
- deprecated the use `get_session` directly when credentials are in environment variables
- deprecated `runway.cfngin.util.get_config_directory()` which was only used for the aws_lambda hook.
- deprecated Stacker CLI components
- deprecate `ssmstore` lookup
- deprecate `staticsite_acmcert_ssm_param` option
- deprecate `terraform_backend_ssm_params` option
- `hook_data` lookup now supports the standardized lookup query syntax
  - supports `load`, `transform`, `get`, and `default` arguments
  - dot notation to get nested data from the dictionary
- deprecate `stacker_bucket` in CFNgin configs
  - replaced by `cfngin_bucket`
- deprecate `stacker_bucket_region` in CFNgin configs
  - replaced by `cfngin_bucket_region`
- deprecate `stacker_cache_dir` in CFNgin configs
  - replaced by `cfngin_cache_dir`

### Fixed
- git module path will now default to the root of the repo when no `location` is provided.
- cfngin correctly notifies when a stack will be deleted during `runway plan` when using persistent graph

## [1.4.4] - 2020-02-28
### Fixed
- explicitly pass `provider` as a kwarg for resolving complex variable types
- error message raised when `var` lookup query is not in variables now includes the query
- `variables` is now passed from the config file to the `VariablesDefinition` as intended

## [1.4.3] - 2020-02-25
### Fixed
- CFN variable value lookup regression

### Added
- `RUNWAY_MAX_CONCURRENT_MODULES` configuration via environment variable
- `RUNWAY_MAX_CONCURRENT_REGIONS` configuration via environment variable

## [1.4.2] - 2020-02-21
### Fixed
- `runway.cfngin.commands.__init__` import of `__version__` through the stacker shim
- `stacker.variables` import error by adding a shim to `runway.variables`

## [1.4.1] - 2020-02-20
### Fixed
- `stacker.__version__` check when shimmed to CFNgin
- npm install on older nodejs versions

## [1.4.0] - 2020-02-18
### Added
- Add static site examples for React & Angular
- variable resolution in the runway config file
  - uses lookups to resolve value
    - resolves from environment variables, variables file, or variables definition
    - lookups can take arguments in addition to a query
      - parsing is part of the base class to standardize syntax
      - used to provide default values if the query fails and/or transform the data
  - only resolvable in specific areas of the config file (see docs for details)
  - some environment variables can only be used during processing of a module since they are set during processing
- `variables` top-level directive to the runway config file
  - explicitly define the path/name to a variables file instead of using the default path/names
  - define variables directly in the runway config file
    - if this is used with a variables file, what is defined in the runway config takes precedence
- `parameters` directive for modules and deployments
  - predecessor to `environments.$DEPLOY_ENVIRONMENT` map
- Add `args` option for serverless module to pass additional arguments/option to the serverless command

### Changed
- install now requires `pyhcl~=0.4` which is being used in place of the embedded copy
- `runway.embedded.stacker` is now `runway.cfngin`
- imports of stacker by anything run/deployed by runway will be redirected to `runway.cfngin`
- e.g. `from stacker.blueprints.base import Blueprint` will act as `from runway.cfngin.blueprints.base import Blueprint`
- `.cfn` modules no longer require `deployments[].environments.$DEPLOY_ENVIRONMENT` to be deployed when opting to not use a `$DEPLOY_ENVIRONMENT-$AWS_REGION.env` file if variables/lookups are used
- modules no longer require `deployments[].environments.$DEPLOY_ENVIRONMENT` to be deployed when opting to not use an environment specific variables file (.e.g `$DEPLOY_ENVIRONMENT-$AWS_REGION.env`) if `parameters` are used.
- `environments` key now acts as an explict toggle (with a booleon value per environment name, string of `$ACCOUNT_ID/$REGION`, or list of strings) for deploying modules to an environment
  - support old functionallity retained for the time being by merging into `parameters`

### Removed
- embedded `hcl`
- python 2.6 support for `PyYAML` and `cfn_flip` dependencies

### Fixed
- pinned `zipp` sub dependency to `~=1.0.0` to retain support for python 3.5
- `PyYAML` dependency is now `>=4.1,<5.3` to match the top-end of newer versions of `awscli`
- `NoSuchBucket` during `PutBucketEncryption` when sls tries to create a `promotezip` bucket
- `parallel_regions` causing subsequent deployments to be skipped

## [1.3.7] - 2020-01-07
### Fixed
- pinned `pyhcl` to `<0.3.14`
  - `0.3.14` vendored ply instead of having it as a dependency which breaks our embedded, patched copy

## [1.3.6] - 2019-12-28
### Fixed
- Correct detection of Serverless Framework projects with a JS config file

## [1.3.5] - 2019-12-19
### Fixed
- Updated `sls-py` sample to work properly w/ python plugin static caching
- Updated `k8s-tf` sample:
  - Python 2 compatibility for cert certificate script
  - kubeconfig file is now updated/recreated automatically

### Changed
- Updated `k8s-tf` sample:
  - Moved worker nodes to EKS node group

## [1.3.4] - 2019-12-18
### Fixed
- Fixed multi-stack CDK apps

### Added
- Allow single-binary use of bundled yamllint

### Changed
- `DEPLOY_ENVIRONMENT` is available to all module deployments as an environment variable
  - if it does not exist in the current environment, value is derived from branch or directory name
- Updated static site CFN template to use node v10 for path rewrite lambda
- embedded stacker will not resolve dependencies for `locked` stacks when they rely on other stacks
  - accepted upstream in <https://github.com/cloudtools/stacker/pull/746>

## [1.3.3] - 2019-11-26
### Changed
- Updated `runway test` error message to give direction on next steps when no tests are defined

## [1.3.2] - 2019-11-22
### Fixed
- `run-python` subcommand now supports most python files

## [1.3.1] - 2019-11-19
### Fixed
- Deployment selection regression from v1.3

## [1.3.0] - 2019-11-15
### Fixed
- `gen-sample cdk-py` now correctly generates a sample instead of trying to copy files that don't exist

### Added
- parallel region execution
  - `deployments[].regions.parallel[]` similar to parallel modules **OR**
  - `deployments[].parallel_regions[]` which is what the above translates to
  - cannot use parallel and non-parallel regions in the same deployment
  - requires `CI` mode and python >3

## [1.2.1] - 2019-11-13
### Fixed
- `--tag` docopt option to plan and updated docs
  - the backend already supports/handles this option. now docopt will allow it to be provided.

## [1.2.0] - 2019-11-12
### Added
- Terraform list/map variables can now be provided via runway.yml environment values

### Changed
- Updated python serverless sample generator to py3

### Fixed
- Better gen-sample output of available sample generators

## [1.1.0] - 2019-10-31
### Added
- Pre-module environment-variable overrides

## [1.0.3] - 2019-10-30
### Fixed
- Python 2 install

## [1.0.1] - 2019-10-30
### Fixed
- npm-based install (org-scoped package error)

## [1.0.0] - 2019-10-30
### Fixed
- Fix cross-platform subprocess execution (e.g. yarn specified without a file extension in staticsite build_steps)
- Better error messages for subprocess commands that fail to run
- cloudformation modules now ignore `docker-compose.yml` in the root of the module directory
- `diff` run against CloudFormation modules will now correctly handle missing/dependent stacks
- Environment detection from git branches will now fail gracefully when in a detached-HEAD state

### Added
- run-python & run-stacker commands (for single-binary compatibility)
- Custom error responses support for static sites
- `--tag <tag>...` option for deploy/destroy
  - select modules based on a list of tags applied in the runway file (ex. `deployments[].modules[].tags[]`)
  - can be used to construct a list of tags a module must have to be selected
- Terraform backend lookup via SSM params
- class for handling the runway config file that warns on invalid keys
- new top level `tests` to the runway config for user defined tests (cfn-lint, script, and yamllint)
- alternative runway config file name `runway.yaml`
- run-aws command (for awscli use in single-binary mode)
- tfenv and kbenv commands (for installing terraform/kubectl prior to a runway deployment)
- envvars command (for setting shell variables from environment variables defined in runway.yml)
- Kubernetes support (for kustomize-organized configurations)
- Parallel module execution
- single-binary build and the pipeline to support it
- serverless framework zip promotion support (e.g. build app once, reuse in multiple environments automatically)

### Removed
- _default_ tests. trying to run the test command with no tests defined will now result in an error.
- chef, flake8, pylint, and stacker blueprint tests (for single-binary compatibility)
- `SKIP_TF_GET` environment variable option for Terraform modules
- `gitclean` subcommand (rarely used and functionality is trivial to replicate in other scripts)

### Changed
- Terraform initialization should be considerably faster via use of `init --reconfigure`
- Updated CDK typescript sample generator to v1 syntax
- Terraform variables from runway.yml passed as environment variables (fixes <https://github.com/hashicorp/terraform/issues/19424#issuecomment-472186386>)
- CDK/Serverless `npm ci` skip option (formerly `skip-npm-ci`) moved to module options
- Top-level & deployment options now consistently documented with underscores (e.g. `account_id:` vs `account-id:`).

## [0.47.1] - 2019-07-19
### Fixed
- Workaround PyHCL error on empty files

## [0.47.0] - 2019-07-19
### Added
- Terraform 0.12 support

## [0.46.6] - 2019-07-08
### Added
- requirement for `pydocstyle<=3.0.0`

## [0.46.5] - 2019-06-04
### Fixed
- Fix PyYAML dependency issue on new installs
- Serverless string handling cosmetic error during destroy

## [0.46.4] - 2019-05-16
### Fixed
- Add CAPABILITY_AUTO_EXPAND capability to CFN deployments for macro support

## [0.46.3] - 2019-05-15
### Fixed
- Stop troposphere deprecation warnings on 2.4.2+
- Re-add `terraform init` execution after workspace switches
  - This appears to be required to ensure all plugins are downloaded

## [0.46.2] - 2019-05-13
### Fixed
- Better error handling during Terraform downloads

## [0.46.1] - 2019-05-01
### Fixed
- Terraform platform being incorrectly detected on Windows

## [0.46.0] - 2019-04-20
### Added
- In-app Terraform management (no longer needs to be downloaded separately)
- Terraform backend config lookup from CloudFormation

### Fixed
- Fix Terraform module not detecting backend config changes
- Remove unnecessary `terraform init` executions after workspace switches
- Catch failed `terraform init` executions on subsequent plan/deploys

### Changed
- Add warning about incorrect AWS_PROFILE environment variable usage with Serverless/CDK

## [0.45.4] - 2019-04-13
### Fixed
- Stacker `cleanup_s3` hook `bucket_name` option

### Changed
- Add warning about missing tfenv on Windows

## [0.45.3] - 2019-04-10
### Fixed
- Fixed CFN module detection with no env files

## [0.45.2] - 2019-04-08
### Changed
- Update stacker to v1.7

## [0.45.1] - 2019-04-03
### Fixed
- Correct test command invocation bug introduced in 0.45

## [0.45.0] - 2019-04-02
### Changed
- Add optional deployment names
- Update TypeScript CDK sample generator
- Cleanup command class code

### Added
- Support CDK context values
- Python CDK sample generator
- C# CDK sample generator

### Fixed
- Support terraform sample generator use directly from git master

## [0.44.3] - 2019-03-26
### Fixed
- Ensure PyYaml.load is not used (work around CVE-2017-18342)

## [0.44.2] - 2019-03-21
### Fixed
- Fixed module config options completely overriding deployment options
  - Options will now be deeply merged, allowing selective overrides per-module

## [0.44.1] - 2019-03-16
### Fixed
- Corrected bug in module selection

## [0.44.0] - 2019-03-11
### Changed
- Output environment message only once on startup
- Improve deployment progress messages

## [0.43.0] - 2019-03-07
### Added
- Add module_options deployment parameter for shared module options
- Support Terraform backend config via Runway module options

## [0.42.0] - 2019-03-06
### Fixed
- Correct install issue with latest PyYAML beta release

### Added
- New Serverless Typescript sample module template

## [0.41.2] - 2019-03-05
- Catch invalid deployment section input

## [0.41.1] - 2019-02-28
### Fixed
- Correct Terraform workspace creation/selection with custom backend keys

## [0.41.0] - 2019-02-22
### Fixed
- Correct Terraform workspace creation/selection with custom backend keys

### Added
- Update embedded stacker to v1.6 w/ Jinja2 templating

## [0.40.1] - 2019-01-15
### Fixed
- Fixed staticsite module use with troposphere 2.4+

## [0.40.0] - 2019-01-11
### Added
- Optional cfn-lint template checking

### Changed
- Removed check for python blueprint execute status
  - This doesn't really fit with current recommendation to execute environments under pipenv

## [0.39.1] - 2018-12-28
### Fixed
- Remove default yamllint truthy check to allow yes/no values

## [0.39.0] - 2018-12-27
### Added
- CFN SSM parameter types

## [0.38.2] - 2018-12-21
### Fixed
- Support `.yamllint` filename (in addition to `.yamllint.yml`) for yamllint customization

## [0.38.1] - 2018-12-19
### Fixed
- Additional Windows npm/npx command fixes

## [0.38.0] - 2018-12-19
### Fixed
- Additional Windows npm/npx command fixes

### Added
- Incorporate stacker typo & stack rollback fixes

## [0.37.2] - 2018-12-19
### Fixed
- Fix file detection on Windows (find `npm.cmd`)

## [0.37.1] - 2018-12-11
### Fixed
- Fix embedded stacker aws_lambda hook file permissions

## [0.37.0] - 2018-12-03
### Added
- New `init` command for generating runway.yml

### Changed
- Updated cfn gen-sample to deploy tf state bucket (matching stacker sample)

## [0.36.0] - 2018-11-21
### Fixed
- Documentation cleanup

### Added
- New staticsite_lambda_function_associations Static Site module option

## [0.35.3] - 2018-11-16
### Fixed
- Add egg files to source packaging (i.e. fix easy_install installs)

## [0.35.2] - 2018-11-05
### Fixed
- Improve approval resiliency on CFN stack updates (Stacker #674)

## [0.35.1] - 2018-11-01
### Fixed
- Added error message when a deployment specifies no regions

## [0.35.0] - 2018-11-01
### Added
- CloudFormation modules can now locally reference other CloudFormation modules

## [0.34.0] - 2018-10-24
### Added
- CloudFormation config deployments will now log the region to which they are deployed

### Changed
- Embedded embedded stacker to v1.5

## [0.33.0] - 2018-10-09
### Added
- Environment variable values can now be specified as relative or absolute paths (via yaml lists) in addition to regular strings

## [0.32.0] - 2018-10-08
### Added
- Added per-environment, per-deployment environment variable values

## [0.31.2] - 2018-10-04
### Fixed
- Fixed stacker execution in virtualenvs on Windows

## [0.31.1] - 2018-10-03
### Fixed
- Fixed executable detection on Windows

## [0.31.0] - 2018-10-01
### Added
- Add clear logging of each module being processed

## [0.30.0] - 2018-10-01
### Added
- Add AWS CDK support

### Fixed
- Destroys on Serverless modules will no longer exit code 1 if the destroy has been run previously.

## [0.29.6] - 2018-09-24
### Fixed
- Fix `current_dir` deployment option

## [0.29.5] - 2018-09-19
### Fixed
- Re-initialize Terraform modules after workspace switching (ensure providers are downloaded)

## [0.29.4] - 2018-09-18
### Fixed
- Avoid error when assume-role config does not specify a role for the current environment

## [0.29.3] - 2018-09-04
### Fixed
- Update dependencies to prevent pip errors

## [0.29.2] - 2018-09-04
### Fixed
- Fixed skip-npm-ci option

## [0.29.1] - 2018-09-04
### Fixed
- Update embedded stacker to fix interactive CFN stack updates with empty string parameters

## [0.29.0] - 2018-08-28
### Added
- Static sites archives will now be automatically pruned (keeping only the 15 latest)

## [0.28.0] - 2018-08-27
### Added
- Static sites can now use Lambda@Edge to support default directory indexes (e.g. example.org/foo/)

### Fixed
- Fixed stacker git remote package support on Python 3
- Static site modules will no longer error when an environment config is missing

## [0.27.1] - 2018-08-21
### Fixed
- Fixed module options regression introduced in v0.25

## [0.27.0] - 2018-08-20
### Added
- Support SSM Parameters for static site module ACM cert ARN lookups

## [0.26.0] - 2018-08-20
### Added
- Basic documentation for gen-sample commands

### Changed
- Update Stacker sample module with Terraform-supporting template

## [0.25.0] - 2018-08-17
### Added
- Allow environments to be specified at top level of deployment

## [0.24.0] - 2018-08-17
### Fixed
- Additional Python 3 fixes (check_output bytes -> str decoding)

### Added
- Static website deployment module
- Module options in runway.yaml (or runway.module.yaml in a module)
  - These can be used to make Terraform, Serverless, and CloudFormation (Stacker) variable/environment files optional.

### Changed
- Only use `npm ci` when `CI` environment variable is set

## [0.23.3] - 2018-08-08
### Changed
- Sync v0.23.2 change w/ [upstream patch](https://github.com/cloudtools/stacker/pull/646)

## [0.23.2] - 2018-08-08
### Fixed
- Fixed CloudFormation file lookups (Stacker [issue #645](https://github.com/cloudtools/stacker/issues/645))

## [0.23.1] - 2018-08-07
### Fixed
- Fixed CFN stack deployments with unspecified parameters (UsePreviousValue)

## [0.23.0] - 2018-08-06
### Added
- Python 3 support
- Updated embedded Stacker to v1.4

## [0.22.3] - 2018-08-03
### Fixed
- Suppress runway stacktraces when terraform setup commands fail

## [0.22.2] - 2018-07-27
### Fixed
- Skip attempt at pylint during preflight when no python files are detected

## [0.22.1] - 2018-07-27
### Added
- Adding debugging statements prior to pylint runs

## [0.22.0] - 2018-07-24
### Fixed
- It is now possible to disable pylint error checks in a custom .pylintrc
- Pylint is now only instantiated one for all file checks
  - This fixes duplicate code checking and should greatly speed up tests

### Added
- Added reference .pylintrc to templates

## [0.21.0] - 2018-07-19
### Fixed
- Debug logging now properly invoked across all commands
- CFN deployments run in debug mode will display the exact Stacker command being run

## [0.20.7] - 2018-07-16
### Fixed
- Restrict pylint version dependency to match Runway's Python 2 requirement

## [0.20.5] - 2018-06-25
### Fixed
- Add prompt before initiating `destroy` when only one deployment configured

## [0.20.4] - 2018-06-25
### Fixed
- Suppress stacktrace when stacker/terraform/serverless fail
  - They provide their own error messages/stacktrace; runway errors just obfuscate them
- Fix 0.20.1 regression of global stacker install use (instead of embedded version)

## [0.20.3] - 2018-06-13
### Fixed
- Fix stacker invocation error introduced in v0.20.1

## [0.20.1] - 2018-06-13
### Fixed
- Multiple CFN modules can now use the same remote Stacker package at different versions
  - Previously, the first module to load a remote package (e.g. stacker_blueprints at tag v1.0.3) would have that tagged version stuck for the rest of the runway deployment. Now, subsequent modules can specify other tags/commits/etc of the same remote package.

## [0.20.0] - 2018-06-11
### Added
- Add `duration` option to assume role operations

## [0.19.0] - 2018-06-08
### Fixed
- Remove duplicate stacker logging output
- Bypass CFN blueprint file execution mode check on Windows

### Changed
- Update embedded stacker to v1.3
- Add stacker as a requirement of runway
  - This should provide a better experience for user IDEs when editing stacker blueprints

## [0.18.0] - 2018-06-05
### Added
- Add `.terraform-version` file to terraform sample module

## [0.17.0] - 2018-05-23
### Added
- Add `skip-npm-ci` deployment option

## [0.16.0] - 2018-05-23
### Added
- Add `env/` directory option for SLS variable files

## [0.15.3] - 2018-05-17
### Fixed
- Set AWS_REGION environment var in addition to AWS_DEFAULT_REGION for modules.

## [0.15.2] - 2018-05-17
### Fixed
- Fix `stacker-runway` command error on importing Stacker before syspath update

## [0.15.1] - 2018-05-17
### Fixed
- Allow use of `whichenv` command in module directories

## [0.15.0] - 2018-05-17
### Added
- Add `whichenv` command

## [0.14.3] - 2018-05-14
### Fixed
- Properly reverse order of CFN stack config files during dismantle

## [0.14.2] - 2018-05-03
### Fixed
- Sync stacker invocation w/ upstream stacker script

## [0.14.1] - 2018-04-30
### Fixed
- Corrected 0.14 error causing yamllint to not run

## [0.14.0] - 2018-04-24
### Changed
- Serverless modules no longer require a `sls` script
- CloudFormation modules will no longer treat hidden files (files prefixed with a period) as stack configuration files (i.e. `.gitlab-ci.yml` will be ignored)

## [0.13.0] - 2018-04-23
### Fixed
- Flake8 now correctly exits non-zero on errors

### Changed
- Add support for environment `.flake8` config files

## [0.12.3] - 2018-04-16
### Fixed
- Fix stacker-runway command execution
- Fix yamllint including remote terraform modules

## [0.12.2] - 2018-04-04
### Fixed
- Fix Cloudformation environment file name options (now correctly supports ENV-REGION.env & ENV.env)

## [0.12.1] - 2018-04-02
### Changed
- Rename `account-id` and `account-alias` to match `assume-role` hyphen use

## [0.12.0] - 2018-04-02
### Changed
- Drop support for generic `backend.tfvars` terraform backend config
  - Any previous `backend.tfvars` values should be moved into the primary (e.g. main.tf) backend config
- On destroy/dismantle, reverse order of deployments and their contained modules
- Add `account_id` and `account_alias` deployment config options for account verification
- Add support for [tfenv](https://github.com/kamatama41/tfenv)
- Update terraform sample template to use a region-specific backend

### Fixed
- Fix Terraform backend initialization when switching backend configs
- Exclude .serverless directory from `runway test/preflight`
- Lower botocore logging messages (to pre v0.11.0 levels)

## [0.11.1] - 2018-03-22
### Changed
- Fix missed embedded stacker v1.2 script update

## [0.11.0] - 2018-03-22
### Changed
- Updated embedded Stacker to v1.2

## [0.10.0] - 2018-03-21
### Added
- Runway now has a `destroy`/`dismantle` command for removing deployments

### Changed
- Fixed errors with embedded `runway-stacker` script not setting the proper sys.path

## [0.9.1] - 2018-03-15
### Changed
- Update Terraform sample template to bump aws provider version from ~>v0.1 to ~>v1.0

## [0.9.0] - 2018-03-15
### Changed
- Allow per-environment assume-role ARNs.
- Add additional logging messages during `preflight` to clarify checks being performed.
- Add yaml & python checking to files at root of env (i.e. for use with `current_dir: true`)
- Drop legacy check for 'Makefile.py' executable status

## [0.8.0] - 2018-03-12
### Changed
- Change Serverless `sls deploy` run-script to just `sls`
  - This is necessary for the upcoming `destroy`/`dismantle` (e.g. `sls remove`) support
- Automatically use `npm ci` if available

### Fixed
- Fixed broken assume-role capability.
- Remove erroneous Serverless `.yaml` variables file extension.

## [0.7.0] - 2018-03-02
### Changed
- Make `current_dir` & `ignore_git_branch` options work together more intuitively (now doesn't require nested module directories)

## [0.6.2] - 2018-02-28
### Changed
- Bump boto3/botocore dependencies to work around pip dependency resolution (removes the need to manually upgrade botocore after installation on Amazon Linux).

## [0.6.1] - 2018-02-27
### Changed
- Add helper message when CloudFormation templates are incorrectly placed alongside stack config files.

## [0.6.0] - 2018-02-26
### Changed
- Override module-type autodetection when README-recommended module suffixes are used.

## [0.5.1] - 2018-02-26
### Changed
- Fix missing colorama runtime dependency for embedded Stacker.

## [0.5.0] - 2018-02-26
### Added
- Include `stacker-runway` script to allow embedded Stacker to be invoked directly.

## [0.4.2] - 2018-02-26
### Changed
- Declare explicit setuptools dependency on python < v3.

## [0.4.1] - 2018-02-23
### Changed
- Fix changed CFN parameters not being displayed during `runway plan`.

[Unreleased]: https://github.com/onicagroup/runway/compare/v1.10.1...HEAD
[1.11.0]: https://github.com/onicagroup/runway/compare/v1.10.1...v1.11.0
[1.10.1]: https://github.com/onicagroup/runway/compare/v1.10.0...v1.10.1
[1.10.0]: https://github.com/onicagroup/runway/compare/v1.9.0...v1.10.0
[1.9.0]: https://github.com/onicagroup/runway/compare/v1.8.5...v1.9.0
[1.8.5]: https://github.com/onicagroup/runway/compare/v1.8.4...v1.8.5
[1.8.4]: https://github.com/onicagroup/runway/compare/v1.8.3...v1.8.4
[1.8.3]: https://github.com/onicagroup/runway/compare/v1.8.2...v1.8.3
[1.8.2]: https://github.com/onicagroup/runway/compare/v1.8.1...v1.8.2
[1.8.1]: https://github.com/onicagroup/runway/compare/v1.8.0...v1.8.1
[1.8.0]: https://github.com/onicagroup/runway/compare/v1.7.3...v1.8.0
[1.7.3]: https://github.com/onicagroup/runway/compare/v1.7.2...v1.7.3
[1.7.2]: https://github.com/onicagroup/runway/compare/v1.7.1...v1.7.2
[1.7.1]: https://github.com/onicagroup/runway/compare/v1.7.0...v1.7.1
[1.7.0]: https://github.com/onicagroup/runway/compare/v1.6.1...v1.7.0
[1.6.1]: https://github.com/onicagroup/runway/compare/v1.6.0...v1.6.1
[1.6.0]: https://github.com/onicagroup/runway/compare/v1.5.2...v1.6.0
[1.5.2]: https://github.com/onicagroup/runway/compare/v1.5.1...v1.5.2
[1.5.1]: https://github.com/onicagroup/runway/compare/v1.5.0...v1.5.1
[1.5.0]: https://github.com/onicagroup/runway/compare/v1.4.4...v1.5.0
[1.4.4]: https://github.com/onicagroup/runway/compare/v1.4.3...v1.4.4
[1.4.3]: https://github.com/onicagroup/runway/compare/v1.4.2...v1.4.3
[1.4.2]: https://github.com/onicagroup/runway/compare/v1.4.1...v1.4.2
[1.4.1]: https://github.com/onicagroup/runway/compare/v1.4.0...v1.4.1
[1.4.0]: https://github.com/onicagroup/runway/compare/v1.3.7...v1.4.0
[1.3.7]: https://github.com/onicagroup/runway/compare/v1.3.6...v1.3.7
[1.3.6]: https://github.com/onicagroup/runway/compare/v1.3.5...v1.3.6
[1.3.5]: https://github.com/onicagroup/runway/compare/v1.3.4...v1.3.5
[1.3.4]: https://github.com/onicagroup/runway/compare/v1.3.3...v1.3.4
[1.3.3]: https://github.com/onicagroup/runway/compare/v1.3.2...v1.3.3
[1.3.2]: https://github.com/onicagroup/runway/compare/v1.3.1...v1.3.2
[1.3.1]: https://github.com/onicagroup/runway/compare/v1.3.0...v1.3.1
[1.3.0]: https://github.com/onicagroup/runway/compare/v1.2.0...v1.3.0
[1.2.0]: https://github.com/onicagroup/runway/compare/v1.1.0...v1.2.0
[1.1.0]: https://github.com/onicagroup/runway/compare/v1.0.3...v1.1.0
[1.0.3]: https://github.com/onicagroup/runway/compare/v1.0.1...v1.0.3
[1.0.1]: https://github.com/onicagroup/runway/compare/v1.0.0...v1.0.1
[1.0.0]: https://github.com/onicagroup/runway/compare/v0.47.1...v1.0.0
[0.47.1]: https://github.com/onicagroup/runway/compare/v0.47.0...v0.47.1
[0.47.0]: https://github.com/onicagroup/runway/compare/v0.46.6...v0.47.0
[0.46.6]: https://github.com/onicagroup/runway/compare/v0.46.5...v0.46.6
[0.46.5]: https://github.com/onicagroup/runway/compare/v0.46.4...v0.46.5
[0.46.4]: https://github.com/onicagroup/runway/compare/v0.46.3...v0.46.4
[0.46.3]: https://github.com/onicagroup/runway/compare/v0.46.2...v0.46.3
[0.46.2]: https://github.com/onicagroup/runway/compare/v0.46.1...v0.46.2
[0.46.1]: https://github.com/onicagroup/runway/compare/v0.46.0...v0.46.1
[0.46.0]: https://github.com/onicagroup/runway/compare/v0.45.4...v0.46.0
[0.45.4]: https://github.com/onicagroup/runway/compare/v0.45.3...v0.45.4
[0.45.3]: https://github.com/onicagroup/runway/compare/v0.45.2...v0.45.3
[0.45.2]: https://github.com/onicagroup/runway/compare/v0.45.1...v0.45.2
[0.45.1]: https://github.com/onicagroup/runway/compare/v0.45.0...v0.45.1
[0.45.0]: https://github.com/onicagroup/runway/compare/v0.44.3...v0.45.0
[0.44.3]: https://github.com/onicagroup/runway/compare/v0.44.2...v0.44.3
[0.44.2]: https://github.com/onicagroup/runway/compare/v0.44.1...v0.44.2
[0.44.1]: https://github.com/onicagroup/runway/compare/v0.44.0...v0.44.1
[0.44.0]: https://github.com/onicagroup/runway/compare/v0.43.0...v0.44.0
[0.43.0]: https://github.com/onicagroup/runway/compare/v0.42.0...v0.43.0
[0.42.0]: https://github.com/onicagroup/runway/compare/v0.41.2...v0.42.0
[0.41.2]: https://github.com/onicagroup/runway/compare/v0.41.1...v0.41.2
[0.41.1]: https://github.com/onicagroup/runway/compare/v0.41.0...v0.41.1
[0.41.0]: https://github.com/onicagroup/runway/compare/v0.40.1...v0.41.0
[0.40.1]: https://github.com/onicagroup/runway/compare/v0.40.0...v0.40.1
[0.40.0]: https://github.com/onicagroup/runway/compare/v0.39.1...v0.40.0
[0.39.1]: https://github.com/onicagroup/runway/compare/v0.39.0...v0.39.1
[0.39.0]: https://github.com/onicagroup/runway/compare/v0.38.2...v0.39.0
[0.38.2]: https://github.com/onicagroup/runway/compare/v0.38.1...v0.38.2
[0.38.1]: https://github.com/onicagroup/runway/compare/v0.38.0...v0.38.1
[0.38.0]: https://github.com/onicagroup/runway/compare/v0.37.2...v0.38.0
[0.37.2]: https://github.com/onicagroup/runway/compare/v0.37.1...v0.37.2
[0.37.1]: https://github.com/onicagroup/runway/compare/v0.37.0...v0.37.1
[0.37.0]: https://github.com/onicagroup/runway/compare/v0.36.0...v0.37.0
[0.36.0]: https://github.com/onicagroup/runway/compare/v0.35.3...v0.36.0
[0.35.3]: https://github.com/onicagroup/runway/compare/v0.35.2...v0.35.3
[0.35.2]: https://github.com/onicagroup/runway/compare/v0.35.1...v0.35.2
[0.35.1]: https://github.com/onicagroup/runway/compare/v0.35.0...v0.35.1
[0.35.0]: https://github.com/onicagroup/runway/compare/v0.34.0...v0.35.0
[0.34.0]: https://github.com/onicagroup/runway/compare/v0.33.0...v0.34.0
[0.33.0]: https://github.com/onicagroup/runway/compare/v0.32.0...v0.33.0
[0.32.0]: https://github.com/onicagroup/runway/compare/v0.31.2...v0.32.0
[0.31.2]: https://github.com/onicagroup/runway/compare/v0.31.1...v0.31.2
[0.31.1]: https://github.com/onicagroup/runway/compare/v0.31.0...v0.31.1
[0.31.0]: https://github.com/onicagroup/runway/compare/v0.30.6...v0.31.0
[0.30.0]: https://github.com/onicagroup/runway/compare/v0.29.6...v0.30.0
[0.29.6]: https://github.com/onicagroup/runway/compare/v0.29.5...v0.29.6
[0.29.5]: https://github.com/onicagroup/runway/compare/v0.29.4...v0.29.5
[0.29.4]: https://github.com/onicagroup/runway/compare/v0.29.3...v0.29.4
[0.29.3]: https://github.com/onicagroup/runway/compare/v0.29.2...v0.29.3
[0.29.2]: https://github.com/onicagroup/runway/compare/v0.29.1...v0.29.2
[0.29.1]: https://github.com/onicagroup/runway/compare/v0.29.0...v0.29.1
[0.29.0]: https://github.com/onicagroup/runway/compare/v0.28.0...v0.29.0
[0.28.0]: https://github.com/onicagroup/runway/compare/v0.27.1...v0.28.0
[0.27.1]: https://github.com/onicagroup/runway/compare/v0.27.0...v0.27.1
[0.27.0]: https://github.com/onicagroup/runway/compare/v0.26.0...v0.27.0
[0.26.0]: https://github.com/onicagroup/runway/compare/v0.25.0...v0.26.0
[0.25.0]: https://github.com/onicagroup/runway/compare/v0.24.0...v0.25.0
[0.24.0]: https://github.com/onicagroup/runway/compare/v0.23.3...v0.24.0
[0.23.3]: https://github.com/onicagroup/runway/compare/v0.23.2...v0.23.3
[0.23.2]: https://github.com/onicagroup/runway/compare/v0.23.1...v0.23.2
[0.23.1]: https://github.com/onicagroup/runway/compare/v0.23.0...v0.23.1
[0.23.0]: https://github.com/onicagroup/runway/compare/v0.22.3...v0.23.0
[0.22.3]: https://github.com/onicagroup/runway/compare/v0.22.2...v0.22.3
[0.22.2]: https://github.com/onicagroup/runway/compare/v0.22.1...v0.22.2
[0.22.1]: https://github.com/onicagroup/runway/compare/v0.22.0...v0.22.1
[0.22.0]: https://github.com/onicagroup/runway/compare/v0.21.0...v0.22.0
[0.21.0]: https://github.com/onicagroup/runway/compare/v0.20.7...v0.21.0
[0.20.7]: https://github.com/onicagroup/runway/compare/v0.20.5...v0.20.7
[0.20.5]: https://github.com/onicagroup/runway/compare/v0.20.4...v0.20.5
[0.20.4]: https://github.com/onicagroup/runway/compare/v0.20.3...v0.20.4
[0.20.3]: https://github.com/onicagroup/runway/compare/v0.20.1...v0.20.3
[0.20.1]: https://github.com/onicagroup/runway/compare/v0.20.0...v0.20.1
[0.20.0]: https://github.com/onicagroup/runway/compare/v0.19.0...v0.20.0
[0.19.0]: https://github.com/onicagroup/runway/compare/v0.18.0...v0.19.0
[0.18.0]: https://github.com/onicagroup/runway/compare/v0.17.0...v0.18.0
[0.17.0]: https://github.com/onicagroup/runway/compare/v0.16.0...v0.17.0
[0.16.0]: https://github.com/onicagroup/runway/compare/v0.15.3...v0.16.0
[0.15.3]: https://github.com/onicagroup/runway/compare/v0.15.2...v0.15.3
[0.15.2]: https://github.com/onicagroup/runway/compare/v0.15.1...v0.15.2
[0.15.1]: https://github.com/onicagroup/runway/compare/v0.15.0...v0.15.1
[0.15.0]: https://github.com/onicagroup/runway/compare/v0.14.3...v0.15.0
[0.14.3]: https://github.com/onicagroup/runway/compare/v0.14.2...v0.14.3
[0.14.2]: https://github.com/onicagroup/runway/compare/v0.14.1...v0.14.2
[0.14.1]: https://github.com/onicagroup/runway/compare/v0.14.0...v0.14.1
[0.14.0]: https://github.com/onicagroup/runway/compare/v0.13.0...v0.14.0
[0.13.0]: https://github.com/onicagroup/runway/compare/v0.12.3...v0.13.0
[0.12.3]: https://github.com/onicagroup/runway/compare/v0.12.2...v0.12.3
[0.12.2]: https://github.com/onicagroup/runway/compare/v0.12.1...v0.12.2
[0.12.1]: https://github.com/onicagroup/runway/compare/v0.12.0...v0.12.1
[0.12.0]: https://github.com/onicagroup/runway/compare/v0.11.1...v0.12.0
[0.11.1]: https://github.com/onicagroup/runway/compare/v0.11.0...v0.11.1
[0.11.0]: https://github.com/onicagroup/runway/compare/v0.10.0...v0.11.0
[0.10.0]: https://github.com/onicagroup/runway/compare/v0.9.1...v0.10.0
[0.9.1]: https://github.com/onicagroup/runway/compare/v0.9.0...v0.9.1
[0.9.0]: https://github.com/onicagroup/runway/compare/v0.8.0...v0.9.0
[0.8.0]: https://github.com/onicagroup/runway/compare/v0.7.0...v0.8.0
[0.7.0]: https://github.com/onicagroup/runway/compare/v0.6.2...v0.7.0
[0.6.2]: https://github.com/onicagroup/runway/compare/v0.6.1...v0.6.2
[0.6.1]: https://github.com/onicagroup/runway/compare/v0.6.0...v0.6.1
[0.6.0]: https://github.com/onicagroup/runway/compare/v0.5.1...v0.6.0
[0.5.1]: https://github.com/onicagroup/runway/compare/v0.5.0...v0.5.1
[0.5.0]: https://github.com/onicagroup/runway/compare/v0.4.2...v0.5.0
[0.4.2]: https://github.com/onicagroup/runway/compare/v0.4.1...v0.4.2
[0.4.1]: https://github.com/onicagroup/runway/compare/v0.4.0...v0.4.1<|MERGE_RESOLUTION|>--- conflicted
+++ resolved
@@ -8,15 +8,13 @@
 ### Added
 - support for HCL2 using `python-hcl2` (requires Python >= 3.6)
 
-<<<<<<< HEAD
 ### Changed
 
 - xref CFNgin lookup now only logs once per run that it is deprecated
-=======
+
 ### Fixed
 - fixed an issue where Terraform would prompt the user when backend configurations change when deploying the same module to multiple regions/deploy environments
 - fixed an issue where AWS credentials were being improperly removed from the environment
->>>>>>> 07710834
 
 ## [1.11.0] - 2020-08-11
 ### Added
