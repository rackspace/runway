name: CI/CD


on:
  pull_request:  # any pull request
  push:
    branches:
      - master


defaults:
  run:
    shell: bash


env:
  AWS_DEFAULT_OUTPUT: json
  AWS_DEFAULT_REGION: us-east-1
  AWS_MAX_ATTEMPTS: 20  # retry attempts for AWS API calls
  AWS_RETRY_MODE: adaptive  # defaults to "legacy"; this handles more errors
  NODE_VERSION: '16'
  PYTEST_ADDOPTS: --color=yes
  RUNWAY_TEST_NAMESPACE: gh-${{ github.run_id }}
  PIPENV_IGNORE_VIRTUALENVS: '1'


jobs:
  changes:
    runs-on: ubuntu-latest
    outputs:
      infra-test: ${{ steps.filter.outputs.infrastructure-test }}
      infra-test-alt: ${{ steps.filter.outputs.infrastructure-test-alt }}
    steps:
      - uses: actions/checkout@v3  # not needed for pull_request
        if: |
          github.event_name == 'push'
      - uses: dorny/paths-filter@v2  # cspell:ignore dorny
        id: filter
        with:
          filters: |
            infrastructure-test:
              - 'infrastructure/blueprints/admin_user.py'
              - 'infrastructure/blueprints/cfngin_bucket.py'
              - 'infrastructure/blueprints/prevent_privilege_escalation.py'
              - 'infrastructure/blueprints/test_runner_boundary.py'
              - 'infrastructure/blueprints/test_runner_user.py'
              - 'infrastructure/test/common/**'
            infrastructure-test-alt:
              - 'infrastructure/blueprints/admin_role.py'
              - 'infrastructure/blueprints/cfngin_bucket.py'
              - 'infrastructure/blueprints/prevent_privilege_escalation.py'
              - 'infrastructure/blueprints/test_runner_boundary.py'
              - 'infrastructure/test-alt/common/**'
  deploy-test-infrastructure:
    name: Deploy Test Infrastructure
    environment: test
    concurrency: test-infrastructure
    needs: changes
    if: |
      github.repository == 'onicagroup/runway' &&
      (needs.changes.outputs.infra-test == 'true' || needs.changes.outputs.infra-test-alt == 'true')
    runs-on: ubuntu-latest
    steps:
      - name: Checkout Repo
        uses: actions/checkout@v3
      - uses: actions/setup-python@v4
        id: setup-python
        with:
          python-version: 3.8
      - uses: Gr1N/setup-poetry@v7
<<<<<<< HEAD
      - uses: actions/cache@v3
=======
      - uses: actions/cache@v3.0.8
>>>>>>> 7f03575e
        id: cache
        with:
          path: .venv
          key: venv-${{ runner.os }}-${{ steps.setup-python.outputs.python-version }}-${{ hashFiles('**/poetry.lock') }}
      - name: Ensure Cache Is Healthy
        if: runner.os != 'Windows' && steps.cache.outputs.cache-hit == 'true'
        run: poetry run pip --version >/dev/null 2>&1 || rm -rf .venv
      - run: poetry install --extras docs -vv
      - name: Configure AWS Credentials
        uses: aws-actions/configure-aws-credentials@v1
        with:
          aws-access-key-id: ${{ secrets.DEPLOY_AWS_ACCESS_KEY_ID }}
          aws-secret-access-key: ${{ secrets.DEPLOY_AWS_SECRET_ACCESS_KEY }}
          aws-region: us-east-1
      - run: make deploy test
        working-directory: infrastructure
      - run: make deploy test-alt
        working-directory: infrastructure
  lint-python:
    name: Lint Python
    strategy:
      matrix:
        python-version: [3.7, 3.8, 3.9]
        os: [ubuntu-18.04, windows-latest]
    runs-on: ${{ matrix.os }}
    env:
      # populating AWS creds with fake values
      AWS_ACCESS_KEY_ID: test
      AWS_SECRET_ACCESS_KEY: test
    steps:
      - name: Checkout Repo
        uses: actions/checkout@v3
      - name: Install Node
        uses: actions/setup-node@v3
        with:
          node-version: ${{ env.NODE_VERSION }}
      - uses: actions/setup-python@v4
        id: setup-python
        with:
          python-version: ${{ matrix.python-version }}
      - uses: Gr1N/setup-poetry@v7
<<<<<<< HEAD
      - uses: actions/cache@v3
=======
      - uses: actions/cache@v3.0.8
>>>>>>> 7f03575e
        id: cache
        with:
          path: .venv
          key: venv-${{ runner.os }}-${{ steps.setup-python.outputs.python-version }}-${{ hashFiles('**/poetry.lock') }}
      - name: Ensure Cache Is Healthy
        if: runner.os != 'Windows' && steps.cache.outputs.cache-hit == 'true'
        run: poetry run pip --version >/dev/null 2>&1 || rm -rf .venv
      - run: poetry install --extras docs -vv
      - name: Install Node Dependencies
        run: make npm-ci
      - name: Run Linters
        run: make lint
  pre-commit:
    name: pre-commit
    runs-on: ubuntu-latest
    strategy:
      matrix:
        python-version: [3.8]
    steps:
      - uses: actions/checkout@v3
      - uses: actions/setup-python@v4
        id: setup-python
        with:
          python-version: ${{ matrix.python-version }}
      - uses: Gr1N/setup-poetry@v7
<<<<<<< HEAD
      - uses: actions/cache@v3
=======
      - uses: actions/cache@v3.0.8
>>>>>>> 7f03575e
        id: cache
        with:
          path: .venv
          key: venv-${{ runner.os }}-${{ steps.setup-python.outputs.python-version }}-${{ hashFiles('**/poetry.lock') }}
      - name: Ensure Cache Is Healthy
        if: runner.os != 'Windows' && steps.cache.outputs.cache-hit == 'true'
        run: poetry run pip --version >/dev/null 2>&1 || rm -rf .venv
      - run: poetry install --extras docs -vv
      - uses: pre-commit/action@v3.0.0
  test-functional:
    name: Functional Tests
    needs: deploy-test-infrastructure
    # will fail if run from forks
    if: |
      always() &&
      github.repository == 'onicagroup/runway' &&
      github.actor != 'dependabot[bot]' &&
      (needs.deploy-test-infrastructure.result == 'success' || needs.deploy-test-infrastructure.result == 'skipped')
    runs-on: ubuntu-latest
    steps:
      - name: Checkout Repo
        uses: actions/checkout@v3
      - uses: actions/setup-node@v3
        with:
          node-version: ${{ env.NODE_VERSION }}
      - uses: actions/setup-python@v4
        id: setup-python
        with:
          python-version: 3.8
      - uses: Gr1N/setup-poetry@v7
<<<<<<< HEAD
      - uses: actions/cache@v3
=======
      - uses: actions/cache@v3.0.8
>>>>>>> 7f03575e
        id: cache
        with:
          path: .venv
          key: venv-${{ runner.os }}-${{ steps.setup-python.outputs.python-version }}-${{ hashFiles('**/poetry.lock') }}
      - name: Ensure Cache Is Healthy
        if: runner.os != 'Windows' && steps.cache.outputs.cache-hit == 'true'
        run: poetry run pip --version >/dev/null 2>&1 || rm -rf .venv
      - run: poetry install --extras docs -vv
      - name: Install Ubuntu Dependencies
        run: |
          sudo apt update -y
          sudo apt install -y default-libmysqlclient-dev libxml2-dev libxmlsec1-dev libxmlsec1-openssl pkg-config
      - name: Configure AWS Credentials
        uses: aws-actions/configure-aws-credentials@v1
        with:
          aws-access-key-id: ${{ secrets.TEST_RUNNER_AWS_ACCESS_KEY_ID }}
          aws-secret-access-key: ${{ secrets.TEST_RUNNER_AWS_SECRET_ACCESS_KEY }}
          aws-region: us-east-1
      - name: Run Tests
        run: make test-functional
  test-python:
    name: Test Python
    strategy:
      matrix:
        python-version: [3.7, 3.8, 3.9]
        os: [ubuntu-18.04, windows-latest]
    runs-on: ${{ matrix.os }}
    env:
      # populating AWS creds with fake values
      AWS_ACCESS_KEY_ID: test
      AWS_SECRET_ACCESS_KEY: test
    steps:
      - name: Checkout Repo (complete)
        uses: actions/checkout@v3
        with:
          fetch-depth: 0
      - name: Install Node
        uses: actions/setup-node@v3
        with:
          node-version: ${{ env.NODE_VERSION }}
      - uses: actions/setup-python@v4
        id: setup-python
        with:
          python-version: ${{ matrix.python-version }}
      - uses: Gr1N/setup-poetry@v7
<<<<<<< HEAD
      - uses: actions/cache@v3
=======
      - uses: actions/cache@v3.0.8
>>>>>>> 7f03575e
        id: cache
        with:
          path: .venv
          key: venv-${{ runner.os }}-${{ steps.setup-python.outputs.python-version }}-${{ hashFiles('**/poetry.lock') }}
      - name: Ensure Cache Is Healthy
        if: steps.cache.outputs.cache-hit == 'true'
        run: poetry run pip --version >/dev/null 2>&1 || rm -rf .venv
      - run: poetry install --extras docs -vv
      - name: Install Node Dependencies
        run: make npm-install
      - name: Configure Pagefile  # avoid MemoryError during tests
        if: runner.os == 'Windows'
        uses: al-cheb/configure-pagefile-action@v1.2  # cspell:ignore cheb
        with:
          minimum-size: 16GB
          maximum-size: 16GB
          disk-root: 'C:'
      - name: Run Integration & Unit Tests
        # assertions assume linux so some fail when run on windows
        run: make test cov-xml
      - name: Upload to Codecov
        uses: codecov/codecov-action@v3.1.1
        with:
          fail_ci_if_error: true
  build-pypi:
    name: Build PyPi 📦
    needs:
      - pre-commit
    runs-on: ubuntu-latest
    steps:
      - name: Checkout Repo (complete)
        uses: actions/checkout@v3
        with:
          fetch-depth: 0
      - uses: actions/setup-python@v4
        id: setup-python
        with:
          python-version: 3.8
      # Remove apt repos that are known to break from time to time
      # See https://github.com/actions/virtual-environments/issues/323
      - name: Remove broken apt repos (ubuntu)
        run: |
          for apt_file in `grep -lr microsoft /etc/apt/sources.list.d/`; do sudo rm $apt_file; done
      - name: Install Dependencies (ubuntu)
        run: sudo apt-get update && sudo apt-get install sed -y
      - uses: Gr1N/setup-poetry@v7
<<<<<<< HEAD
      - uses: actions/cache@v3
=======
      - uses: actions/cache@v3.0.8
>>>>>>> 7f03575e
        id: cache
        with:
          path: .venv
          key: venv-${{ runner.os }}-${{ steps.setup-python.outputs.python-version }}-${{ hashFiles('**/poetry.lock') }}
      - name: Ensure Cache Is Healthy
        if: runner.os != 'Windows' && steps.cache.outputs.cache-hit == 'true'
        run: poetry run pip --version >/dev/null 2>&1 || rm -rf .venv
      - run: poetry install --extras docs -vv
      - name: Run Build
        run: make build
      - name: Upload Distribution Artifact
        uses: actions/upload-artifact@v3
        with:
          name: pypi-dist
          path: dist<|MERGE_RESOLUTION|>--- conflicted
+++ resolved
@@ -68,11 +68,7 @@
         with:
           python-version: 3.8
       - uses: Gr1N/setup-poetry@v7
-<<<<<<< HEAD
-      - uses: actions/cache@v3
-=======
-      - uses: actions/cache@v3.0.8
->>>>>>> 7f03575e
+      - uses: actions/cache@v3
         id: cache
         with:
           path: .venv
@@ -114,11 +110,7 @@
         with:
           python-version: ${{ matrix.python-version }}
       - uses: Gr1N/setup-poetry@v7
-<<<<<<< HEAD
-      - uses: actions/cache@v3
-=======
-      - uses: actions/cache@v3.0.8
->>>>>>> 7f03575e
+      - uses: actions/cache@v3
         id: cache
         with:
           path: .venv
@@ -144,11 +136,7 @@
         with:
           python-version: ${{ matrix.python-version }}
       - uses: Gr1N/setup-poetry@v7
-<<<<<<< HEAD
-      - uses: actions/cache@v3
-=======
-      - uses: actions/cache@v3.0.8
->>>>>>> 7f03575e
+      - uses: actions/cache@v3
         id: cache
         with:
           path: .venv
@@ -179,11 +167,7 @@
         with:
           python-version: 3.8
       - uses: Gr1N/setup-poetry@v7
-<<<<<<< HEAD
-      - uses: actions/cache@v3
-=======
-      - uses: actions/cache@v3.0.8
->>>>>>> 7f03575e
+      - uses: actions/cache@v3
         id: cache
         with:
           path: .venv
@@ -229,11 +213,7 @@
         with:
           python-version: ${{ matrix.python-version }}
       - uses: Gr1N/setup-poetry@v7
-<<<<<<< HEAD
-      - uses: actions/cache@v3
-=======
-      - uses: actions/cache@v3.0.8
->>>>>>> 7f03575e
+      - uses: actions/cache@v3
         id: cache
         with:
           path: .venv
@@ -280,11 +260,7 @@
       - name: Install Dependencies (ubuntu)
         run: sudo apt-get update && sudo apt-get install sed -y
       - uses: Gr1N/setup-poetry@v7
-<<<<<<< HEAD
-      - uses: actions/cache@v3
-=======
-      - uses: actions/cache@v3.0.8
->>>>>>> 7f03575e
+      - uses: actions/cache@v3
         id: cache
         with:
           path: .venv
