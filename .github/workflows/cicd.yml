--- conflicted
+++ resolved
@@ -355,16 +355,12 @@
       - name: Publish Distribution 📦 to npm (dev)
         if: github.ref == 'refs/heads/master'
         run: |
-          find ./artifacts -name 'onica-runway-*.*.*-*.tgz' -exec npm publish {} --always-auth=true -access public --tag dev \;
+          find ./artifacts -name 'onica-runway-*.*.*-*.tgz' -exec npm publish {} -access public --tag dev \;
       - name: Publish Distribution 📦 to npm
         if: startsWith(github.event.ref, 'refs/tags')
         # TODO support alpha, beta, and rc tags
         run: |
-<<<<<<< HEAD
           find ./artifacts -name 'onica-runway-*.*.*.tgz' -exec npm publish {} --access public \;
-=======
-          find ./artifacts -name 'onica-runway-*.*.*-*.tgz' -exec npm publish {} --always-auth=true --access public \;
->>>>>>> 198c3834
 
   build-pypi:
     name: Build PyPi 📦
